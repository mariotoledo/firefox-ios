// !$*UTF8*$!
{
	archiveVersion = 1;
	classes = {
	};
	objectVersion = 46;
	objects = {

/* Begin PBXBuildFile section */
		0AE491A61A41C88C0046C724 /* BackForwardListViewController.swift in Sources */ = {isa = PBXBuildFile; fileRef = 0AE491A51A41C88C0046C724 /* BackForwardListViewController.swift */; };
		0B1C05D71A798B1F004C78B0 /* UIImageViewAligned.m in Sources */ = {isa = PBXBuildFile; fileRef = 0B1C05D61A798B1F004C78B0 /* UIImageViewAligned.m */; };
		0B305FB91A7F4F040085B8BC /* Passwords.js in Resources */ = {isa = PBXBuildFile; fileRef = 0B305FB81A7F4F040085B8BC /* Passwords.js */; };
		0B305FC01A7FDD830085B8BC /* PasswordManager.swift in Sources */ = {isa = PBXBuildFile; fileRef = 0B305FBF1A7FDD830085B8BC /* PasswordManager.swift */; };
		0B6544D31A96C5F0000DD202 /* libSDWebImage.a in Frameworks */ = {isa = PBXBuildFile; fileRef = 0B6544C21A96C59E000DD202 /* libSDWebImage.a */; };
		0B8E0FF41A932BD500161DC3 /* ImageIO.framework in Frameworks */ = {isa = PBXBuildFile; fileRef = 0B8E0FF31A932BD500161DC3 /* ImageIO.framework */; };
		0BA2E43C1A69EDAB000581FA /* Profile.swift in Sources */ = {isa = PBXBuildFile; fileRef = D34DC84D1A16C40C00D49B7B /* Profile.swift */; };
		0BA8964B1A250E6500C1010C /* ProfileTest.swift in Sources */ = {isa = PBXBuildFile; fileRef = 0BA896491A250E6500C1010C /* ProfileTest.swift */; };
		0BA8964C1A250E6500C1010C /* TestBookmarks.swift in Sources */ = {isa = PBXBuildFile; fileRef = 0BA8964A1A250E6500C1010C /* TestBookmarks.swift */; };
		0BD19A5F1A2530320084FBA7 /* HomePanelViewController.swift in Sources */ = {isa = PBXBuildFile; fileRef = F84B22221A09122500AAB793 /* HomePanelViewController.swift */; };
		0BD19A651A2530840084FBA7 /* Locking.swift in Sources */ = {isa = PBXBuildFile; fileRef = 0BE108391A1B1ED200D4B712 /* Locking.swift */; };
		0BD19A671A25309B0084FBA7 /* ProfilePrefs.swift in Sources */ = {isa = PBXBuildFile; fileRef = 0BD19A661A25309B0084FBA7 /* ProfilePrefs.swift */; };
		0BD19A681A2530A40084FBA7 /* ProfilePrefs.swift in Sources */ = {isa = PBXBuildFile; fileRef = 0BD19A661A25309B0084FBA7 /* ProfilePrefs.swift */; };
		0BD2C61D1A643B6000BB4BB9 /* Locking.swift in Sources */ = {isa = PBXBuildFile; fileRef = 0BE108391A1B1ED200D4B712 /* Locking.swift */; };
		0BE108361A1B1EC700D4B712 /* TestLocking.swift in Sources */ = {isa = PBXBuildFile; fileRef = 0BE108351A1B1EC700D4B712 /* TestLocking.swift */; };
		0BE1083A1A1B1ED200D4B712 /* Locking.swift in Sources */ = {isa = PBXBuildFile; fileRef = 0BE108391A1B1ED200D4B712 /* Locking.swift */; };
		0BF0DB941A8545800039F300 /* URLBarView.swift in Sources */ = {isa = PBXBuildFile; fileRef = 0BF0DB931A8545800039F300 /* URLBarView.swift */; };
		0BF0DBC01A8598D50039F300 /* TransitionManager.swift in Sources */ = {isa = PBXBuildFile; fileRef = 0BF0DBBF1A8598D50039F300 /* TransitionManager.swift */; };
		0BF42D371A7C0B8E00889E28 /* FaviconManager.swift in Sources */ = {isa = PBXBuildFile; fileRef = 0BF42D361A7C0B8E00889E28 /* FaviconManager.swift */; };
		0BF42D391A7C0E8900889E28 /* Favicons.js in Resources */ = {isa = PBXBuildFile; fileRef = 0BF42D381A7C0E8900889E28 /* Favicons.js */; };
		0BF42D4F1A7CD09600889E28 /* TestFavicons.swift in Sources */ = {isa = PBXBuildFile; fileRef = 0BF42D4E1A7CD09600889E28 /* TestFavicons.swift */; };
		0BF648111A9C54E900BA963C /* TopSitesPanel.swift in Sources */ = {isa = PBXBuildFile; fileRef = 0BF648101A9C54E900BA963C /* TopSitesPanel.swift */; };
		0BF6483C1A9D003D00BA963C /* TopSitesPanel.swift in Sources */ = {isa = PBXBuildFile; fileRef = 0BF648101A9C54E900BA963C /* TopSitesPanel.swift */; };
		0BF9F8BC1A3A82CA0049A0FA /* Images.xcassets in Resources */ = {isa = PBXBuildFile; fileRef = F84B21EF1A0910F600AAB793 /* Images.xcassets */; };
		28158BAC1ABC7C0E00C56FC8 /* Bytes.swift in Sources */ = {isa = PBXBuildFile; fileRef = 2FCAE2401ABB531100877008 /* Bytes.swift */; };
		282730F11ABC99C100AA1954 /* Functions.swift in Sources */ = {isa = PBXBuildFile; fileRef = 283306E81AB3BB87008999AC /* Functions.swift */; };
		282DA4691A68C13400A406E2 /* Clients.swift in Sources */ = {isa = PBXBuildFile; fileRef = E42CCDE21A23A6F900B794D3 /* Clients.swift */; };
		282DA4731A68C1E700A406E2 /* OpenSearch.swift in Sources */ = {isa = PBXBuildFile; fileRef = D3FA77831A43B2CE0010CD32 /* OpenSearch.swift */; };
		282DA4811A697EB100A406E2 /* RestAPI.swift in Sources */ = {isa = PBXBuildFile; fileRef = D34DC8521A16C40C00D49B7B /* RestAPI.swift */; };
		28786E551AB0F5FA009EA9EF /* DeferredTests.swift in Sources */ = {isa = PBXBuildFile; fileRef = 28786E541AB0F5FA009EA9EF /* DeferredTests.swift */; };
		288A2D9D1AB8B3260023ABC3 /* Shared.framework in Frameworks */ = {isa = PBXBuildFile; fileRef = 288A2D861AB8B3260023ABC3 /* Shared.framework */; };
		288A2D9E1AB8B3260023ABC3 /* Shared.framework in Copy Frameworks */ = {isa = PBXBuildFile; fileRef = 288A2D861AB8B3260023ABC3 /* Shared.framework */; settings = {ATTRIBUTES = (CodeSignOnCopy, RemoveHeadersOnCopy, ); }; };
		288A2DAA1AB8B3700023ABC3 /* Box.swift in Sources */ = {isa = PBXBuildFile; fileRef = 288A2DA71AB8B3700023ABC3 /* Box.swift */; };
		288A2DAB1AB8B3700023ABC3 /* BoxType.swift in Sources */ = {isa = PBXBuildFile; fileRef = 288A2DA81AB8B3700023ABC3 /* BoxType.swift */; };
		288A2DAC1AB8B3700023ABC3 /* MutableBox.swift in Sources */ = {isa = PBXBuildFile; fileRef = 288A2DA91AB8B3700023ABC3 /* MutableBox.swift */; };
		288A2DB01AB8B37E0023ABC3 /* Deferred.swift in Sources */ = {isa = PBXBuildFile; fileRef = 288A2DAD1AB8B37E0023ABC3 /* Deferred.swift */; };
		288A2DB11AB8B37E0023ABC3 /* LockProtected.swift in Sources */ = {isa = PBXBuildFile; fileRef = 288A2DAE1AB8B37E0023ABC3 /* LockProtected.swift */; };
		288A2DB21AB8B37E0023ABC3 /* ReadWriteLock.swift in Sources */ = {isa = PBXBuildFile; fileRef = 288A2DAF1AB8B37E0023ABC3 /* ReadWriteLock.swift */; };
		288A2DB51AB8B38D0023ABC3 /* Error.swift in Sources */ = {isa = PBXBuildFile; fileRef = 288A2DB31AB8B38D0023ABC3 /* Error.swift */; };
		288A2DB61AB8B38D0023ABC3 /* Result.swift in Sources */ = {isa = PBXBuildFile; fileRef = 288A2DB41AB8B38D0023ABC3 /* Result.swift */; };
		28C077981A3B064000834FE5 /* CryptoTests.swift in Sources */ = {isa = PBXBuildFile; fileRef = 28C077971A3B064000834FE5 /* CryptoTests.swift */; };
		28CDA55C1A43C37C005C318C /* ProfilePrefs.swift in Sources */ = {isa = PBXBuildFile; fileRef = 0BD19A661A25309B0084FBA7 /* ProfilePrefs.swift */; };
		28CDA5641A43C37D005C318C /* ProfilePrefs.swift in Sources */ = {isa = PBXBuildFile; fileRef = 0BD19A661A25309B0084FBA7 /* ProfilePrefs.swift */; };
		28CE83C41A1D1D3200576538 /* ClientPayload.swift in Sources */ = {isa = PBXBuildFile; fileRef = 28CE83BB1A1D1D3200576538 /* ClientPayload.swift */; };
		28CE83C51A1D1D3200576538 /* EncryptedRecord.swift in Sources */ = {isa = PBXBuildFile; fileRef = 28CE83BC1A1D1D3200576538 /* EncryptedRecord.swift */; };
		28CE83C71A1D1D3200576538 /* Records.swift in Sources */ = {isa = PBXBuildFile; fileRef = 28CE83BE1A1D1D3200576538 /* Records.swift */; };
		28CE83C81A1D1D3200576538 /* SyncMeta.swift in Sources */ = {isa = PBXBuildFile; fileRef = 28CE83BF1A1D1D3200576538 /* SyncMeta.swift */; };
		28F4E00F1AAFE505007D224C /* RecordTests.swift in Sources */ = {isa = PBXBuildFile; fileRef = 28C0779D1A3B066000834FE5 /* RecordTests.swift */; };
		28FEEDFF1AAFF046007FA476 /* Records.swift in Sources */ = {isa = PBXBuildFile; fileRef = 28CE83BE1A1D1D3200576538 /* Records.swift */; };
		28FEEE1D1AAFF113007FA476 /* ClientPayload.swift in Sources */ = {isa = PBXBuildFile; fileRef = 28CE83BB1A1D1D3200576538 /* ClientPayload.swift */; };
		28FEEE1E1AAFF116007FA476 /* EncryptedRecord.swift in Sources */ = {isa = PBXBuildFile; fileRef = 28CE83BC1A1D1D3200576538 /* EncryptedRecord.swift */; };
		28FEEE201AAFF11B007FA476 /* SyncMeta.swift in Sources */ = {isa = PBXBuildFile; fileRef = 28CE83BF1A1D1D3200576538 /* SyncMeta.swift */; };
		2F14E13A1ABB890800FF98DB /* Account-Bridging-Header.h in Headers */ = {isa = PBXBuildFile; fileRef = 2F14E1391ABB890800FF98DB /* Account-Bridging-Header.h */; };
		2F14E2521ABC8D2B00FF98DB /* signedInUser.json in Resources */ = {isa = PBXBuildFile; fileRef = 2F3444B81AB22E8000FD9731 /* signedInUser.json */; };
		2F1BDF901A8523B000213B54 /* KeychainWrapper.swift in Sources */ = {isa = PBXBuildFile; fileRef = 2F1BDF8D1A8523B000213B54 /* KeychainWrapper.swift */; };
		2F1BDF911A8523B000213B54 /* KeychainWrapper.swift in Sources */ = {isa = PBXBuildFile; fileRef = 2F1BDF8D1A8523B000213B54 /* KeychainWrapper.swift */; };
		2F1BDF921A8523B000213B54 /* LICENSE in Resources */ = {isa = PBXBuildFile; fileRef = 2F1BDF8E1A8523B000213B54 /* LICENSE */; };
		2F1BDF931A8523B000213B54 /* LICENSE in Resources */ = {isa = PBXBuildFile; fileRef = 2F1BDF8E1A8523B000213B54 /* LICENSE */; };
		2F26574D1A85775F0057F2DE /* KeychainWrapper.swift in Sources */ = {isa = PBXBuildFile; fileRef = 2F1BDF8D1A8523B000213B54 /* KeychainWrapper.swift */; };
		2F2657531A85776A0057F2DE /* KeychainWrapper.swift in Sources */ = {isa = PBXBuildFile; fileRef = 2F1BDF8D1A8523B000213B54 /* KeychainWrapper.swift */; };
		2F44FA161A9D41A200FD20CC /* Base32.framework in Copy Frameworks */ = {isa = PBXBuildFile; fileRef = 2F44F9FD1A9D417600FD20CC /* Base32.framework */; settings = {ATTRIBUTES = (CodeSignOnCopy, RemoveHeadersOnCopy, ); }; };
		2F44FA1B1A9D426A00FD20CC /* TestHashExtensions.swift in Sources */ = {isa = PBXBuildFile; fileRef = 2F44FA1A1A9D426A00FD20CC /* TestHashExtensions.swift */; };
		2F44FB2C1A9D5D8500FD20CC /* Home.xcassets in Resources */ = {isa = PBXBuildFile; fileRef = F84B22261A09127C00AAB793 /* Home.xcassets */; };
		2F44FB2D1A9D5D8500FD20CC /* FiraSans-BoldItalic.ttf in Resources */ = {isa = PBXBuildFile; fileRef = E4B7B7421A793CF20022C5E0 /* FiraSans-BoldItalic.ttf */; };
		2F44FC721A9E840300FD20CC /* SettingsNavigationController.swift in Sources */ = {isa = PBXBuildFile; fileRef = 2F44FC711A9E840300FD20CC /* SettingsNavigationController.swift */; };
		2F44FCC51A9E85E900FD20CC /* SettingsTableViewController.swift in Sources */ = {isa = PBXBuildFile; fileRef = 2F44FCC41A9E85E900FD20CC /* SettingsTableViewController.swift */; };
		2F44FCC71A9E8CF500FD20CC /* SearchSettingsTableViewController.swift in Sources */ = {isa = PBXBuildFile; fileRef = 2F44FCC61A9E8CF500FD20CC /* SearchSettingsTableViewController.swift */; };
		2F44FCCB1A9E972E00FD20CC /* SearchEnginePicker.swift in Sources */ = {isa = PBXBuildFile; fileRef = 2F44FCCA1A9E972E00FD20CC /* SearchEnginePicker.swift */; };
		2F642CED1AA8FFAF004F8BE8 /* SearchSettingsUITests.swift in Sources */ = {isa = PBXBuildFile; fileRef = 2F642CEC1AA8FFAF004F8BE8 /* SearchSettingsUITests.swift */; };
		2F697F7E1A9FD22D009E03AE /* SearchEnginesTests.swift in Sources */ = {isa = PBXBuildFile; fileRef = 2F697F7D1A9FD22D009E03AE /* SearchEnginesTests.swift */; };
		2F834D161A80629A006A0B7B /* FxASignIn.js in Resources */ = {isa = PBXBuildFile; fileRef = 2F834D111A80629A006A0B7B /* FxASignIn.js */; };
		2F834D171A80629A006A0B7B /* FxASignIn.js in Resources */ = {isa = PBXBuildFile; fileRef = 2F834D111A80629A006A0B7B /* FxASignIn.js */; };
		2F834D1A1A80629A006A0B7B /* FxAContentViewController.swift in Sources */ = {isa = PBXBuildFile; fileRef = 2F834D131A80629A006A0B7B /* FxAContentViewController.swift */; };
		2F834D1B1A80629A006A0B7B /* FxAContentViewController.swift in Sources */ = {isa = PBXBuildFile; fileRef = 2F834D131A80629A006A0B7B /* FxAContentViewController.swift */; };
		2FA435111ABB6829008031D1 /* Bookmarks.swift in Sources */ = {isa = PBXBuildFile; fileRef = 2FCAE23F1ABB531100877008 /* Bookmarks.swift */; };
		2FA435131ABB6829008031D1 /* Cursor.swift in Sources */ = {isa = PBXBuildFile; fileRef = 2FCAE2411ABB531100877008 /* Cursor.swift */; };
		2FA435141ABB6829008031D1 /* Favicons.swift in Sources */ = {isa = PBXBuildFile; fileRef = 2FCAE2421ABB531100877008 /* Favicons.swift */; };
		2FA435151ABB6829008031D1 /* FileAccessor.swift in Sources */ = {isa = PBXBuildFile; fileRef = 2FCAE2431ABB531100877008 /* FileAccessor.swift */; };
		2FA435161ABB6829008031D1 /* History.swift in Sources */ = {isa = PBXBuildFile; fileRef = 2FCAE2441ABB531100877008 /* History.swift */; };
		2FA435171ABB6829008031D1 /* Passwords.swift in Sources */ = {isa = PBXBuildFile; fileRef = 2FCAE2451ABB531100877008 /* Passwords.swift */; };
		2FA435181ABB6829008031D1 /* ReadingList.swift in Sources */ = {isa = PBXBuildFile; fileRef = 2FCAE2461ABB531100877008 /* ReadingList.swift */; };
		2FA435191ABB6829008031D1 /* RemoteTabs.swift in Sources */ = {isa = PBXBuildFile; fileRef = 2FCAE2471ABB531100877008 /* RemoteTabs.swift */; };
		2FA4351A1ABB6829008031D1 /* Site.swift in Sources */ = {isa = PBXBuildFile; fileRef = 2FCAE2481ABB531100877008 /* Site.swift */; };
		2FA4351B1ABB6831008031D1 /* BookmarksSqlite.swift in Sources */ = {isa = PBXBuildFile; fileRef = 2FCAE24A1ABB531100877008 /* BookmarksSqlite.swift */; };
		2FA4351C1ABB6831008031D1 /* BrowserDB.swift in Sources */ = {isa = PBXBuildFile; fileRef = 2FCAE24B1ABB531100877008 /* BrowserDB.swift */; };
		2FA4351D1ABB6831008031D1 /* FaviconsTable.swift in Sources */ = {isa = PBXBuildFile; fileRef = 2FCAE24C1ABB531100877008 /* FaviconsTable.swift */; };
		2FA4351E1ABB6831008031D1 /* GenericTable.swift in Sources */ = {isa = PBXBuildFile; fileRef = 2FCAE24D1ABB531100877008 /* GenericTable.swift */; };
		2FA4351F1ABB6831008031D1 /* HistoryTable.swift in Sources */ = {isa = PBXBuildFile; fileRef = 2FCAE24E1ABB531100877008 /* HistoryTable.swift */; };
		2FA435201ABB6831008031D1 /* JoinedFaviconsHistoryTable.swift in Sources */ = {isa = PBXBuildFile; fileRef = 2FCAE24F1ABB531100877008 /* JoinedFaviconsHistoryTable.swift */; };
		2FA435211ABB6831008031D1 /* JoinedHistoryVisitsTable.swift in Sources */ = {isa = PBXBuildFile; fileRef = 2FCAE2501ABB531100877008 /* JoinedHistoryVisitsTable.swift */; };
		2FA435221ABB6831008031D1 /* ReadingListTable.swift in Sources */ = {isa = PBXBuildFile; fileRef = 2FCAE2511ABB531100877008 /* ReadingListTable.swift */; };
		2FA435231ABB6831008031D1 /* RemoteTabsTable.swift in Sources */ = {isa = PBXBuildFile; fileRef = 2FCAE2521ABB531100877008 /* RemoteTabsTable.swift */; };
		2FA435241ABB6831008031D1 /* SchemaTable.swift in Sources */ = {isa = PBXBuildFile; fileRef = 2FCAE2531ABB531100877008 /* SchemaTable.swift */; };
		2FA435251ABB6831008031D1 /* SQLFavicons.swift in Sources */ = {isa = PBXBuildFile; fileRef = 2FCAE2541ABB531100877008 /* SQLFavicons.swift */; };
		2FA435261ABB6831008031D1 /* SQLiteHistory.swift in Sources */ = {isa = PBXBuildFile; fileRef = 2FCAE2551ABB531100877008 /* SQLiteHistory.swift */; };
		2FA435271ABB6831008031D1 /* SQLitePasswords.swift in Sources */ = {isa = PBXBuildFile; fileRef = 2FCAE2561ABB531100877008 /* SQLitePasswords.swift */; };
		2FA435281ABB6831008031D1 /* SQLiteReadingList.swift in Sources */ = {isa = PBXBuildFile; fileRef = 2FCAE2571ABB531100877008 /* SQLiteReadingList.swift */; };
		2FA435291ABB6831008031D1 /* SQLiteRemoteClientsAndTabs.swift in Sources */ = {isa = PBXBuildFile; fileRef = 2FCAE2581ABB531100877008 /* SQLiteRemoteClientsAndTabs.swift */; };
		2FA4352A1ABB6831008031D1 /* VisitsTable.swift in Sources */ = {isa = PBXBuildFile; fileRef = 2FCAE2591ABB531100877008 /* VisitsTable.swift */; };
		2FA4352B1ABB6836008031D1 /* SwiftData.swift in Sources */ = {isa = PBXBuildFile; fileRef = 2FCAE25B1ABB531100877008 /* SwiftData.swift */; };
		2FA4352C1ABB6873008031D1 /* Visit.swift in Sources */ = {isa = PBXBuildFile; fileRef = 2FCAE25C1ABB531100877008 /* Visit.swift */; };
		2FA436061ABB83B4008031D1 /* Account.framework in Frameworks */ = {isa = PBXBuildFile; fileRef = 2FA435FB1ABB83B4008031D1 /* Account.framework */; };
		2FA436121ABB83B4008031D1 /* Account.framework in Frameworks */ = {isa = PBXBuildFile; fileRef = 2FA435FB1ABB83B4008031D1 /* Account.framework */; };
		2FA436131ABB83B4008031D1 /* Account.framework in Copy Frameworks */ = {isa = PBXBuildFile; fileRef = 2FA435FB1ABB83B4008031D1 /* Account.framework */; settings = {ATTRIBUTES = (CodeSignOnCopy, RemoveHeadersOnCopy, ); }; };
		2FA436291ABB8436008031D1 /* FirefoxAccount.swift in Sources */ = {isa = PBXBuildFile; fileRef = 2FA436221ABB8436008031D1 /* FirefoxAccount.swift */; };
		2FA4362A1ABB8436008031D1 /* FirefoxAccount.swift in Sources */ = {isa = PBXBuildFile; fileRef = 2FA436221ABB8436008031D1 /* FirefoxAccount.swift */; };
		2FA4362B1ABB8436008031D1 /* FirefoxAccountConfiguration.swift in Sources */ = {isa = PBXBuildFile; fileRef = 2FA436231ABB8436008031D1 /* FirefoxAccountConfiguration.swift */; };
		2FA4362C1ABB8436008031D1 /* FirefoxAccountConfiguration.swift in Sources */ = {isa = PBXBuildFile; fileRef = 2FA436231ABB8436008031D1 /* FirefoxAccountConfiguration.swift */; };
		2FA4362D1ABB8436008031D1 /* FirefoxAccountState.swift in Sources */ = {isa = PBXBuildFile; fileRef = 2FA436241ABB8436008031D1 /* FirefoxAccountState.swift */; };
		2FA4362E1ABB8436008031D1 /* FirefoxAccountState.swift in Sources */ = {isa = PBXBuildFile; fileRef = 2FA436241ABB8436008031D1 /* FirefoxAccountState.swift */; };
		2FA4362F1ABB8436008031D1 /* FxAClient10.swift in Sources */ = {isa = PBXBuildFile; fileRef = 2FA436251ABB8436008031D1 /* FxAClient10.swift */; };
		2FA436301ABB8436008031D1 /* FxAClient10.swift in Sources */ = {isa = PBXBuildFile; fileRef = 2FA436251ABB8436008031D1 /* FxAClient10.swift */; };
		2FA436331ABB8436008031D1 /* HawkHelper.swift in Sources */ = {isa = PBXBuildFile; fileRef = 2FA436271ABB8436008031D1 /* HawkHelper.swift */; };
		2FA436341ABB8436008031D1 /* HawkHelper.swift in Sources */ = {isa = PBXBuildFile; fileRef = 2FA436271ABB8436008031D1 /* HawkHelper.swift */; };
		2FA436351ABB8436008031D1 /* TokenServerClient.swift in Sources */ = {isa = PBXBuildFile; fileRef = 2FA436281ABB8436008031D1 /* TokenServerClient.swift */; };
		2FA436361ABB8436008031D1 /* TokenServerClient.swift in Sources */ = {isa = PBXBuildFile; fileRef = 2FA436281ABB8436008031D1 /* TokenServerClient.swift */; };
		2FA4363D1ABB8448008031D1 /* FirefoxAccountTests.swift in Sources */ = {isa = PBXBuildFile; fileRef = 2FA436371ABB8448008031D1 /* FirefoxAccountTests.swift */; };
		2FA4363E1ABB8448008031D1 /* FxAClient10Tests.swift in Sources */ = {isa = PBXBuildFile; fileRef = 2FA436381ABB8448008031D1 /* FxAClient10Tests.swift */; };
		2FA436401ABB8448008031D1 /* HawkHelperTests.swift in Sources */ = {isa = PBXBuildFile; fileRef = 2FA4363A1ABB8448008031D1 /* HawkHelperTests.swift */; };
		2FA436411ABB8448008031D1 /* LiveAccountTest.swift in Sources */ = {isa = PBXBuildFile; fileRef = 2FA4363B1ABB8448008031D1 /* LiveAccountTest.swift */; };
		2FA436421ABB8448008031D1 /* TokenServerClientTests.swift in Sources */ = {isa = PBXBuildFile; fileRef = 2FA4363C1ABB8448008031D1 /* TokenServerClientTests.swift */; };
		2FC244B31A855E05007CE41D /* FxA.framework in Frameworks */ = {isa = PBXBuildFile; fileRef = 28CE83D01A1D1D5100576538 /* FxA.framework */; };
		2FC244B81A855E0D007CE41D /* FxA.framework in Frameworks */ = {isa = PBXBuildFile; fileRef = 28CE83D01A1D1D5100576538 /* FxA.framework */; };
		2FCAE2251ABB51F800877008 /* Storage.framework in Frameworks */ = {isa = PBXBuildFile; fileRef = 2FCAE21A1ABB51F800877008 /* Storage.framework */; };
		2FCAE2311ABB51F800877008 /* Storage.framework in Frameworks */ = {isa = PBXBuildFile; fileRef = 2FCAE21A1ABB51F800877008 /* Storage.framework */; };
		2FCAE2321ABB51F800877008 /* Storage.framework in Copy Frameworks */ = {isa = PBXBuildFile; fileRef = 2FCAE21A1ABB51F800877008 /* Storage.framework */; settings = {ATTRIBUTES = (CodeSignOnCopy, RemoveHeadersOnCopy, ); }; };
		2FCAE25D1ABB531100877008 /* Bookmarks.swift in Sources */ = {isa = PBXBuildFile; fileRef = 2FCAE23F1ABB531100877008 /* Bookmarks.swift */; };
		2FCAE25F1ABB531100877008 /* Cursor.swift in Sources */ = {isa = PBXBuildFile; fileRef = 2FCAE2411ABB531100877008 /* Cursor.swift */; };
		2FCAE2601ABB531100877008 /* Favicons.swift in Sources */ = {isa = PBXBuildFile; fileRef = 2FCAE2421ABB531100877008 /* Favicons.swift */; };
		2FCAE2611ABB531100877008 /* FileAccessor.swift in Sources */ = {isa = PBXBuildFile; fileRef = 2FCAE2431ABB531100877008 /* FileAccessor.swift */; };
		2FCAE2621ABB531100877008 /* History.swift in Sources */ = {isa = PBXBuildFile; fileRef = 2FCAE2441ABB531100877008 /* History.swift */; };
		2FCAE2631ABB531100877008 /* Passwords.swift in Sources */ = {isa = PBXBuildFile; fileRef = 2FCAE2451ABB531100877008 /* Passwords.swift */; };
		2FCAE2641ABB531100877008 /* ReadingList.swift in Sources */ = {isa = PBXBuildFile; fileRef = 2FCAE2461ABB531100877008 /* ReadingList.swift */; };
		2FCAE2651ABB531100877008 /* RemoteTabs.swift in Sources */ = {isa = PBXBuildFile; fileRef = 2FCAE2471ABB531100877008 /* RemoteTabs.swift */; };
		2FCAE2661ABB531100877008 /* Site.swift in Sources */ = {isa = PBXBuildFile; fileRef = 2FCAE2481ABB531100877008 /* Site.swift */; };
		2FCAE2671ABB531100877008 /* BookmarksSqlite.swift in Sources */ = {isa = PBXBuildFile; fileRef = 2FCAE24A1ABB531100877008 /* BookmarksSqlite.swift */; };
		2FCAE2681ABB531100877008 /* BrowserDB.swift in Sources */ = {isa = PBXBuildFile; fileRef = 2FCAE24B1ABB531100877008 /* BrowserDB.swift */; };
		2FCAE2691ABB531100877008 /* FaviconsTable.swift in Sources */ = {isa = PBXBuildFile; fileRef = 2FCAE24C1ABB531100877008 /* FaviconsTable.swift */; };
		2FCAE26A1ABB531100877008 /* GenericTable.swift in Sources */ = {isa = PBXBuildFile; fileRef = 2FCAE24D1ABB531100877008 /* GenericTable.swift */; };
		2FCAE26B1ABB531100877008 /* HistoryTable.swift in Sources */ = {isa = PBXBuildFile; fileRef = 2FCAE24E1ABB531100877008 /* HistoryTable.swift */; };
		2FCAE26C1ABB531100877008 /* JoinedFaviconsHistoryTable.swift in Sources */ = {isa = PBXBuildFile; fileRef = 2FCAE24F1ABB531100877008 /* JoinedFaviconsHistoryTable.swift */; };
		2FCAE26D1ABB531100877008 /* JoinedHistoryVisitsTable.swift in Sources */ = {isa = PBXBuildFile; fileRef = 2FCAE2501ABB531100877008 /* JoinedHistoryVisitsTable.swift */; };
		2FCAE26E1ABB531100877008 /* ReadingListTable.swift in Sources */ = {isa = PBXBuildFile; fileRef = 2FCAE2511ABB531100877008 /* ReadingListTable.swift */; };
		2FCAE26F1ABB531100877008 /* RemoteTabsTable.swift in Sources */ = {isa = PBXBuildFile; fileRef = 2FCAE2521ABB531100877008 /* RemoteTabsTable.swift */; };
		2FCAE2701ABB531100877008 /* SchemaTable.swift in Sources */ = {isa = PBXBuildFile; fileRef = 2FCAE2531ABB531100877008 /* SchemaTable.swift */; };
		2FCAE2711ABB531100877008 /* SQLFavicons.swift in Sources */ = {isa = PBXBuildFile; fileRef = 2FCAE2541ABB531100877008 /* SQLFavicons.swift */; };
		2FCAE2721ABB531100877008 /* SQLiteHistory.swift in Sources */ = {isa = PBXBuildFile; fileRef = 2FCAE2551ABB531100877008 /* SQLiteHistory.swift */; };
		2FCAE2731ABB531100877008 /* SQLitePasswords.swift in Sources */ = {isa = PBXBuildFile; fileRef = 2FCAE2561ABB531100877008 /* SQLitePasswords.swift */; };
		2FCAE2741ABB531100877008 /* SQLiteReadingList.swift in Sources */ = {isa = PBXBuildFile; fileRef = 2FCAE2571ABB531100877008 /* SQLiteReadingList.swift */; };
		2FCAE2751ABB531100877008 /* SQLiteRemoteClientsAndTabs.swift in Sources */ = {isa = PBXBuildFile; fileRef = 2FCAE2581ABB531100877008 /* SQLiteRemoteClientsAndTabs.swift */; };
		2FCAE2761ABB531100877008 /* VisitsTable.swift in Sources */ = {isa = PBXBuildFile; fileRef = 2FCAE2591ABB531100877008 /* VisitsTable.swift */; };
		2FCAE2771ABB531100877008 /* SwiftData.swift in Sources */ = {isa = PBXBuildFile; fileRef = 2FCAE25B1ABB531100877008 /* SwiftData.swift */; };
		2FCAE2781ABB531100877008 /* Visit.swift in Sources */ = {isa = PBXBuildFile; fileRef = 2FCAE25C1ABB531100877008 /* Visit.swift */; };
		2FCAE2841ABB533A00877008 /* MockFiles.swift in Sources */ = {isa = PBXBuildFile; fileRef = 2FCAE2791ABB533A00877008 /* MockFiles.swift */; };
		2FCAE2851ABB533A00877008 /* SQLiteRemoteClientsAndTabsTests.swift in Sources */ = {isa = PBXBuildFile; fileRef = 2FCAE27A1ABB533A00877008 /* SQLiteRemoteClientsAndTabsTests.swift */; };
		2FCAE2861ABB533A00877008 /* TestBookmarks.swift in Sources */ = {isa = PBXBuildFile; fileRef = 2FCAE27B1ABB533A00877008 /* TestBookmarks.swift */; };
		2FCAE2871ABB533A00877008 /* TestFaviconsTable.swift in Sources */ = {isa = PBXBuildFile; fileRef = 2FCAE27C1ABB533A00877008 /* TestFaviconsTable.swift */; };
		2FCAE2881ABB533A00877008 /* TestHistoryTable.swift in Sources */ = {isa = PBXBuildFile; fileRef = 2FCAE27D1ABB533A00877008 /* TestHistoryTable.swift */; };
		2FCAE2891ABB533A00877008 /* TestJoinedFaviconTable.swift in Sources */ = {isa = PBXBuildFile; fileRef = 2FCAE27E1ABB533A00877008 /* TestJoinedFaviconTable.swift */; };
		2FCAE28A1ABB533A00877008 /* TestJoinedHistoryVisits.swift in Sources */ = {isa = PBXBuildFile; fileRef = 2FCAE27F1ABB533A00877008 /* TestJoinedHistoryVisits.swift */; };
		2FCAE28B1ABB533A00877008 /* TestReadingListTable.swift in Sources */ = {isa = PBXBuildFile; fileRef = 2FCAE2801ABB533A00877008 /* TestReadingListTable.swift */; };
		2FCAE28C1ABB533A00877008 /* TestSQLiteReadingList.swift in Sources */ = {isa = PBXBuildFile; fileRef = 2FCAE2811ABB533A00877008 /* TestSQLiteReadingList.swift */; };
		2FCAE28D1ABB533A00877008 /* TestTableTable.swift in Sources */ = {isa = PBXBuildFile; fileRef = 2FCAE2821ABB533A00877008 /* TestTableTable.swift */; };
		2FCAE28E1ABB533A00877008 /* TestVisitsTable.swift in Sources */ = {isa = PBXBuildFile; fileRef = 2FCAE2831ABB533A00877008 /* TestVisitsTable.swift */; };
		2FCAE33E1ABB5F1800877008 /* Storage-Bridging-Header.h in Headers */ = {isa = PBXBuildFile; fileRef = 2FCAE33D1ABB5F1800877008 /* Storage-Bridging-Header.h */; settings = {ATTRIBUTES = (Public, ); }; };
		2FCAE33F1ABB604C00877008 /* libsqlite3.dylib in Frameworks */ = {isa = PBXBuildFile; fileRef = 2FCAE28F1ABB53AA00877008 /* libsqlite3.dylib */; };
		2FDB10931A9FBEC5006CF312 /* ProfilePrefsTests.swift in Sources */ = {isa = PBXBuildFile; fileRef = 2FDB10921A9FBEC5006CF312 /* ProfilePrefsTests.swift */; };
		2FDE87321ABA3E87005317B1 /* json.swift in Sources */ = {isa = PBXBuildFile; fileRef = 28CE842F1A1E571900576538 /* json.swift */; };
		2FDE87501ABA3E93005317B1 /* HexExtensions.swift in Sources */ = {isa = PBXBuildFile; fileRef = 2F44FA1C1A9D460500FD20CC /* HexExtensions.swift */; };
		2FDE87511ABA3E9A005317B1 /* HashExtensions.swift in Sources */ = {isa = PBXBuildFile; fileRef = 2F44FA171A9D425700FD20CC /* HashExtensions.swift */; };
		2FDE87521ABA3EA0005317B1 /* TimeConstants.swift in Sources */ = {isa = PBXBuildFile; fileRef = 2F3444561AB22A4B00FD9731 /* TimeConstants.swift */; };
		2FDE87531ABA3EB4005317B1 /* ColorUtils.swift in Sources */ = {isa = PBXBuildFile; fileRef = D35275151AA8D13B00E9C906 /* ColorUtils.swift */; };
		2FDE87541ABA3EBB005317B1 /* KeyboardHelper.swift in Sources */ = {isa = PBXBuildFile; fileRef = D39999A81AA01D65005AED21 /* KeyboardHelper.swift */; };
		2FDE87FE1ABB3817005317B1 /* RemoteTabsPanel.swift in Sources */ = {isa = PBXBuildFile; fileRef = 2FDE87FD1ABB3817005317B1 /* RemoteTabsPanel.swift */; };
		2FDE881B1ABB3921005317B1 /* RemoteTabsPanel.swift in Sources */ = {isa = PBXBuildFile; fileRef = 2FDE87FD1ABB3817005317B1 /* RemoteTabsPanel.swift */; };
		2FEBABAF1AB3659000DB5728 /* ResultTests.swift in Sources */ = {isa = PBXBuildFile; fileRef = 2FEBABAE1AB3659000DB5728 /* ResultTests.swift */; };
		39A362D91AAF5ECE00F47390 /* XCGLogger.framework in Frameworks */ = {isa = PBXBuildFile; fileRef = 39A362D41AAF5E2C00F47390 /* XCGLogger.framework */; };
		39A362DA1AAF5ECE00F47390 /* XCGLogger.framework in Copy Frameworks */ = {isa = PBXBuildFile; fileRef = 39A362D41AAF5E2C00F47390 /* XCGLogger.framework */; settings = {ATTRIBUTES = (CodeSignOnCopy, RemoveHeadersOnCopy, ); }; };
		4A59B58AD11B5EE1F80BBDEB /* TestHistory.swift in Sources */ = {isa = PBXBuildFile; fileRef = 4A59BF410BBD9B3BE71F4C7C /* TestHistory.swift */; };
		59A680D1116F5BF6CCC9ED6F /* HistoryPanel.swift in Sources */ = {isa = PBXBuildFile; fileRef = 59A6825233896FC846499289 /* HistoryPanel.swift */; };
		59A681BDFC95A19F05E07223 /* SearchViewController.swift in Sources */ = {isa = PBXBuildFile; fileRef = 59A68CCB63E2A565CB03F832 /* SearchViewController.swift */; };
		59A687335CF58A8004B23508 /* BookmarksPanel.swift in Sources */ = {isa = PBXBuildFile; fileRef = 59A6839879D615FC1C0D71CE /* BookmarksPanel.swift */; };
		59A687B4A05CC772FE7E5A09 /* SearchViewController.swift in Sources */ = {isa = PBXBuildFile; fileRef = 59A68CCB63E2A565CB03F832 /* SearchViewController.swift */; };
		59A6897152D30C846676DA34 /* TwoLineCell.swift in Sources */ = {isa = PBXBuildFile; fileRef = 59A68B1F857A8638598A63A0 /* TwoLineCell.swift */; };
		59A68ACAB9DB4B3E04E5D1B7 /* ReaderPanel.swift in Sources */ = {isa = PBXBuildFile; fileRef = 59A685F4EAD19EDEC854BCA4 /* ReaderPanel.swift */; };
		59A68B280D62462B85CF57A4 /* HistoryPanel.swift in Sources */ = {isa = PBXBuildFile; fileRef = 59A6825233896FC846499289 /* HistoryPanel.swift */; };
		59A68D66379CFA85C4EAF00B /* TwoLineCell.swift in Sources */ = {isa = PBXBuildFile; fileRef = 59A68B1F857A8638598A63A0 /* TwoLineCell.swift */; };
		59A68E0B4ABBF55E14819668 /* BookmarksPanel.swift in Sources */ = {isa = PBXBuildFile; fileRef = 59A6839879D615FC1C0D71CE /* BookmarksPanel.swift */; };
		59A68FD5260B8D520F890F4A /* ReaderPanel.swift in Sources */ = {isa = PBXBuildFile; fileRef = 59A685F4EAD19EDEC854BCA4 /* ReaderPanel.swift */; };
		9B64C2A81A6451A800473AE3 /* LongPress.js in Resources */ = {isa = PBXBuildFile; fileRef = 9B64C2A71A6451A800473AE3 /* LongPress.js */; };
		9B9AE2241A48B9A600AF2C23 /* LongPressGestureRecognizer.swift in Sources */ = {isa = PBXBuildFile; fileRef = 9B9AE2231A48B9A500AF2C23 /* LongPressGestureRecognizer.swift */; };
		D301AAEE1A3A55B70078DD1D /* TabTrayController.swift in Sources */ = {isa = PBXBuildFile; fileRef = D301AAED1A3A55B70078DD1D /* TabTrayController.swift */; };
		D308E4E41A5306F500842685 /* SearchEngines.swift in Sources */ = {isa = PBXBuildFile; fileRef = D308E4E31A5306F500842685 /* SearchEngines.swift */; };
		D308E4EC1A530A8B00842685 /* SearchEngines.swift in Sources */ = {isa = PBXBuildFile; fileRef = D308E4E31A5306F500842685 /* SearchEngines.swift */; };
		D30B0F301AA7D66300C01CA3 /* ThumbnailCell.swift in Sources */ = {isa = PBXBuildFile; fileRef = D30B0F2F1AA7D66300C01CA3 /* ThumbnailCell.swift */; };
		D30B0F311AA7D66300C01CA3 /* ThumbnailCell.swift in Sources */ = {isa = PBXBuildFile; fileRef = D30B0F2F1AA7D66300C01CA3 /* ThumbnailCell.swift */; };
		D30B101E1AA7F9C600C01CA3 /* HomePanels.swift in Sources */ = {isa = PBXBuildFile; fileRef = D30B101D1AA7F9C600C01CA3 /* HomePanels.swift */; };
		D30B101F1AA7F9E000C01CA3 /* HomePanels.swift in Sources */ = {isa = PBXBuildFile; fileRef = D30B101D1AA7F9C600C01CA3 /* HomePanels.swift */; };
		D314E7F71A37B98700426A76 /* BrowserToolbar.swift in Sources */ = {isa = PBXBuildFile; fileRef = D314E7F51A37B98700426A76 /* BrowserToolbar.swift */; };
		D31A0FC71A65D6D000DC8C7E /* SearchSuggestClient.swift in Sources */ = {isa = PBXBuildFile; fileRef = D31A0FC61A65D6D000DC8C7E /* SearchSuggestClient.swift */; };
		D31A0FC81A65D6D000DC8C7E /* SearchSuggestClient.swift in Sources */ = {isa = PBXBuildFile; fileRef = D31A0FC61A65D6D000DC8C7E /* SearchSuggestClient.swift */; };
		D31FC24C1A8D923000BAF7EC /* Alamofire.framework in Copy Frameworks */ = {isa = PBXBuildFile; fileRef = D31FC2311A8D908900BAF7EC /* Alamofire.framework */; settings = {ATTRIBUTES = (CodeSignOnCopy, RemoveHeadersOnCopy, ); }; };
		D34DC8531A16C40C00D49B7B /* Profile.swift in Sources */ = {isa = PBXBuildFile; fileRef = D34DC84D1A16C40C00D49B7B /* Profile.swift */; };
		D34DC8581A16C40C00D49B7B /* RestAPI.swift in Sources */ = {isa = PBXBuildFile; fileRef = D34DC8521A16C40C00D49B7B /* RestAPI.swift */; };
		D3589EF71A8D930000F28118 /* libz.dylib in Frameworks */ = {isa = PBXBuildFile; fileRef = E4CD9F191A6D9B7B00318571 /* libz.dylib */; };
		D38A1BEE1A9FA2CA00F6A386 /* SiteTableViewController.swift in Sources */ = {isa = PBXBuildFile; fileRef = D38A1BEC1A9FA2CA00F6A386 /* SiteTableViewController.swift */; };
		D38A1BEF1A9FA2CA00F6A386 /* SiteTableViewController.swift in Sources */ = {isa = PBXBuildFile; fileRef = D38A1BEC1A9FA2CA00F6A386 /* SiteTableViewController.swift */; };
		D38A1BF01A9FA2CA00F6A386 /* SiteTableViewControllerHeader.xib in Resources */ = {isa = PBXBuildFile; fileRef = D38A1BED1A9FA2CA00F6A386 /* SiteTableViewControllerHeader.xib */; };
		D38A1BF11A9FA2CA00F6A386 /* SiteTableViewControllerHeader.xib in Resources */ = {isa = PBXBuildFile; fileRef = D38A1BED1A9FA2CA00F6A386 /* SiteTableViewControllerHeader.xib */; };
		D38B2CED1A8D94D20040E6B5 /* Snap.framework in Copy Frameworks */ = {isa = PBXBuildFile; fileRef = D38B2CE81A8D94CA0040E6B5 /* Snap.framework */; settings = {ATTRIBUTES = (CodeSignOnCopy, RemoveHeadersOnCopy, ); }; };
		D38B2CEE1A8D95020040E6B5 /* Snap.framework in Frameworks */ = {isa = PBXBuildFile; fileRef = D38B2CE81A8D94CA0040E6B5 /* Snap.framework */; };
		D38B2D2E1A8D96D00040E6B5 /* GCDWebServer.m in Sources */ = {isa = PBXBuildFile; fileRef = D38B2D111A8D96D00040E6B5 /* GCDWebServer.m */; };
		D38B2D2F1A8D96D00040E6B5 /* GCDWebServer.m in Sources */ = {isa = PBXBuildFile; fileRef = D38B2D111A8D96D00040E6B5 /* GCDWebServer.m */; };
		D38B2D301A8D96D00040E6B5 /* GCDWebServer.m in Sources */ = {isa = PBXBuildFile; fileRef = D38B2D111A8D96D00040E6B5 /* GCDWebServer.m */; };
		D38B2D311A8D96D00040E6B5 /* GCDWebServerConnection.m in Sources */ = {isa = PBXBuildFile; fileRef = D38B2D131A8D96D00040E6B5 /* GCDWebServerConnection.m */; };
		D38B2D321A8D96D00040E6B5 /* GCDWebServerConnection.m in Sources */ = {isa = PBXBuildFile; fileRef = D38B2D131A8D96D00040E6B5 /* GCDWebServerConnection.m */; };
		D38B2D331A8D96D00040E6B5 /* GCDWebServerConnection.m in Sources */ = {isa = PBXBuildFile; fileRef = D38B2D131A8D96D00040E6B5 /* GCDWebServerConnection.m */; };
		D38B2D341A8D96D00040E6B5 /* GCDWebServerFunctions.m in Sources */ = {isa = PBXBuildFile; fileRef = D38B2D151A8D96D00040E6B5 /* GCDWebServerFunctions.m */; };
		D38B2D351A8D96D00040E6B5 /* GCDWebServerFunctions.m in Sources */ = {isa = PBXBuildFile; fileRef = D38B2D151A8D96D00040E6B5 /* GCDWebServerFunctions.m */; };
		D38B2D361A8D96D00040E6B5 /* GCDWebServerFunctions.m in Sources */ = {isa = PBXBuildFile; fileRef = D38B2D151A8D96D00040E6B5 /* GCDWebServerFunctions.m */; };
		D38B2D371A8D96D00040E6B5 /* GCDWebServerRequest.m in Sources */ = {isa = PBXBuildFile; fileRef = D38B2D191A8D96D00040E6B5 /* GCDWebServerRequest.m */; };
		D38B2D381A8D96D00040E6B5 /* GCDWebServerRequest.m in Sources */ = {isa = PBXBuildFile; fileRef = D38B2D191A8D96D00040E6B5 /* GCDWebServerRequest.m */; };
		D38B2D391A8D96D00040E6B5 /* GCDWebServerRequest.m in Sources */ = {isa = PBXBuildFile; fileRef = D38B2D191A8D96D00040E6B5 /* GCDWebServerRequest.m */; };
		D38B2D3A1A8D96D00040E6B5 /* GCDWebServerResponse.m in Sources */ = {isa = PBXBuildFile; fileRef = D38B2D1B1A8D96D00040E6B5 /* GCDWebServerResponse.m */; };
		D38B2D3B1A8D96D00040E6B5 /* GCDWebServerResponse.m in Sources */ = {isa = PBXBuildFile; fileRef = D38B2D1B1A8D96D00040E6B5 /* GCDWebServerResponse.m */; };
		D38B2D3C1A8D96D00040E6B5 /* GCDWebServerResponse.m in Sources */ = {isa = PBXBuildFile; fileRef = D38B2D1B1A8D96D00040E6B5 /* GCDWebServerResponse.m */; };
		D38B2D3E1A8D96D00040E6B5 /* GCDWebServerDataRequest.m in Sources */ = {isa = PBXBuildFile; fileRef = D38B2D1E1A8D96D00040E6B5 /* GCDWebServerDataRequest.m */; };
		D38B2D3F1A8D96D00040E6B5 /* GCDWebServerDataRequest.m in Sources */ = {isa = PBXBuildFile; fileRef = D38B2D1E1A8D96D00040E6B5 /* GCDWebServerDataRequest.m */; };
		D38B2D401A8D96D00040E6B5 /* GCDWebServerFileRequest.m in Sources */ = {isa = PBXBuildFile; fileRef = D38B2D201A8D96D00040E6B5 /* GCDWebServerFileRequest.m */; };
		D38B2D411A8D96D00040E6B5 /* GCDWebServerFileRequest.m in Sources */ = {isa = PBXBuildFile; fileRef = D38B2D201A8D96D00040E6B5 /* GCDWebServerFileRequest.m */; };
		D38B2D421A8D96D00040E6B5 /* GCDWebServerFileRequest.m in Sources */ = {isa = PBXBuildFile; fileRef = D38B2D201A8D96D00040E6B5 /* GCDWebServerFileRequest.m */; };
		D38B2D431A8D96D00040E6B5 /* GCDWebServerMultiPartFormRequest.m in Sources */ = {isa = PBXBuildFile; fileRef = D38B2D221A8D96D00040E6B5 /* GCDWebServerMultiPartFormRequest.m */; };
		D38B2D441A8D96D00040E6B5 /* GCDWebServerMultiPartFormRequest.m in Sources */ = {isa = PBXBuildFile; fileRef = D38B2D221A8D96D00040E6B5 /* GCDWebServerMultiPartFormRequest.m */; };
		D38B2D451A8D96D00040E6B5 /* GCDWebServerMultiPartFormRequest.m in Sources */ = {isa = PBXBuildFile; fileRef = D38B2D221A8D96D00040E6B5 /* GCDWebServerMultiPartFormRequest.m */; };
		D38B2D461A8D96D00040E6B5 /* GCDWebServerURLEncodedFormRequest.m in Sources */ = {isa = PBXBuildFile; fileRef = D38B2D241A8D96D00040E6B5 /* GCDWebServerURLEncodedFormRequest.m */; };
		D38B2D471A8D96D00040E6B5 /* GCDWebServerURLEncodedFormRequest.m in Sources */ = {isa = PBXBuildFile; fileRef = D38B2D241A8D96D00040E6B5 /* GCDWebServerURLEncodedFormRequest.m */; };
		D38B2D481A8D96D00040E6B5 /* GCDWebServerURLEncodedFormRequest.m in Sources */ = {isa = PBXBuildFile; fileRef = D38B2D241A8D96D00040E6B5 /* GCDWebServerURLEncodedFormRequest.m */; };
		D38B2D491A8D96D00040E6B5 /* GCDWebServerDataResponse.m in Sources */ = {isa = PBXBuildFile; fileRef = D38B2D271A8D96D00040E6B5 /* GCDWebServerDataResponse.m */; };
		D38B2D4A1A8D96D00040E6B5 /* GCDWebServerDataResponse.m in Sources */ = {isa = PBXBuildFile; fileRef = D38B2D271A8D96D00040E6B5 /* GCDWebServerDataResponse.m */; };
		D38B2D4B1A8D96D00040E6B5 /* GCDWebServerDataResponse.m in Sources */ = {isa = PBXBuildFile; fileRef = D38B2D271A8D96D00040E6B5 /* GCDWebServerDataResponse.m */; };
		D38B2D4C1A8D96D00040E6B5 /* GCDWebServerErrorResponse.m in Sources */ = {isa = PBXBuildFile; fileRef = D38B2D291A8D96D00040E6B5 /* GCDWebServerErrorResponse.m */; };
		D38B2D4D1A8D96D00040E6B5 /* GCDWebServerErrorResponse.m in Sources */ = {isa = PBXBuildFile; fileRef = D38B2D291A8D96D00040E6B5 /* GCDWebServerErrorResponse.m */; };
		D38B2D4E1A8D96D00040E6B5 /* GCDWebServerErrorResponse.m in Sources */ = {isa = PBXBuildFile; fileRef = D38B2D291A8D96D00040E6B5 /* GCDWebServerErrorResponse.m */; };
		D38B2D4F1A8D96D00040E6B5 /* GCDWebServerFileResponse.m in Sources */ = {isa = PBXBuildFile; fileRef = D38B2D2B1A8D96D00040E6B5 /* GCDWebServerFileResponse.m */; };
		D38B2D501A8D96D00040E6B5 /* GCDWebServerFileResponse.m in Sources */ = {isa = PBXBuildFile; fileRef = D38B2D2B1A8D96D00040E6B5 /* GCDWebServerFileResponse.m */; };
		D38B2D511A8D96D00040E6B5 /* GCDWebServerFileResponse.m in Sources */ = {isa = PBXBuildFile; fileRef = D38B2D2B1A8D96D00040E6B5 /* GCDWebServerFileResponse.m */; };
		D38B2D521A8D96D00040E6B5 /* GCDWebServerStreamedResponse.m in Sources */ = {isa = PBXBuildFile; fileRef = D38B2D2D1A8D96D00040E6B5 /* GCDWebServerStreamedResponse.m */; };
		D38B2D531A8D96D00040E6B5 /* GCDWebServerStreamedResponse.m in Sources */ = {isa = PBXBuildFile; fileRef = D38B2D2D1A8D96D00040E6B5 /* GCDWebServerStreamedResponse.m */; };
		D38B2D541A8D96D00040E6B5 /* GCDWebServerStreamedResponse.m in Sources */ = {isa = PBXBuildFile; fileRef = D38B2D2D1A8D96D00040E6B5 /* GCDWebServerStreamedResponse.m */; };
		D38B2D751A8D97A40040E6B5 /* libKIF.a in Frameworks */ = {isa = PBXBuildFile; fileRef = D38B2D6C1A8D976A0040E6B5 /* libKIF.a */; };
		D38B2D881A8D98700040E6B5 /* SWXMLHash.framework in Copy Frameworks */ = {isa = PBXBuildFile; fileRef = D38B2D811A8D98380040E6B5 /* SWXMLHash.framework */; settings = {ATTRIBUTES = (CodeSignOnCopy, RemoveHeadersOnCopy, ); }; };
		D38B2D8A1A8D98D00040E6B5 /* SearchEngines.swift in Sources */ = {isa = PBXBuildFile; fileRef = D308E4E31A5306F500842685 /* SearchEngines.swift */; };
		D38B2D8B1A8D98D10040E6B5 /* SearchEngines.swift in Sources */ = {isa = PBXBuildFile; fileRef = D308E4E31A5306F500842685 /* SearchEngines.swift */; };
		D38B2D8C1A8D98D90040E6B5 /* OpenSearch.swift in Sources */ = {isa = PBXBuildFile; fileRef = D3FA77831A43B2CE0010CD32 /* OpenSearch.swift */; };
		D38B2D8D1A8D98DA0040E6B5 /* OpenSearch.swift in Sources */ = {isa = PBXBuildFile; fileRef = D3FA77831A43B2CE0010CD32 /* OpenSearch.swift */; };
		D3968F251A38FE8500CEFD3B /* TabManager.swift in Sources */ = {isa = PBXBuildFile; fileRef = D3968F241A38FE8500CEFD3B /* TabManager.swift */; };
		D39FA16C1A83E17800EE869C /* CoreGraphics.framework in Frameworks */ = {isa = PBXBuildFile; fileRef = D39FA16B1A83E17800EE869C /* CoreGraphics.framework */; };
		D39FA1811A83E84900EE869C /* Global.swift in Sources */ = {isa = PBXBuildFile; fileRef = D39FA1801A83E84900EE869C /* Global.swift */; };
		D39FA1831A83E87900EE869C /* NavigationTests.swift in Sources */ = {isa = PBXBuildFile; fileRef = D39FA1821A83E87900EE869C /* NavigationTests.swift */; };
		D3A9949C1A3686BD008AD1AC /* BrowserViewController.swift in Sources */ = {isa = PBXBuildFile; fileRef = D3A994951A3686BD008AD1AC /* BrowserViewController.swift */; };
		D3A9949D1A3686BD008AD1AC /* Browser.swift in Sources */ = {isa = PBXBuildFile; fileRef = D3A994961A3686BD008AD1AC /* Browser.swift */; };
		D3C744CD1A687D6C004CE85D /* URIFixup.swift in Sources */ = {isa = PBXBuildFile; fileRef = D3C744CC1A687D6C004CE85D /* URIFixup.swift */; };
		D3C744CE1A687D6C004CE85D /* URIFixup.swift in Sources */ = {isa = PBXBuildFile; fileRef = D3C744CC1A687D6C004CE85D /* URIFixup.swift */; };
		D3C744CF1A687D6C004CE85D /* URIFixup.swift in Sources */ = {isa = PBXBuildFile; fileRef = D3C744CC1A687D6C004CE85D /* URIFixup.swift */; };
		D3C744D01A687D6C004CE85D /* URIFixup.swift in Sources */ = {isa = PBXBuildFile; fileRef = D3C744CC1A687D6C004CE85D /* URIFixup.swift */; };
		D3E171C01A83FB6300AB44CD /* libz.dylib in Frameworks */ = {isa = PBXBuildFile; fileRef = E4CD9F191A6D9B7B00318571 /* libz.dylib */; };
		D3E171C21A841EAD00AB44CD /* KIFHelper.js in Resources */ = {isa = PBXBuildFile; fileRef = D3E171C11A841EAD00AB44CD /* KIFHelper.js */; };
		D3FA777B1A43B2990010CD32 /* SearchTests.swift in Sources */ = {isa = PBXBuildFile; fileRef = D3FA777A1A43B2990010CD32 /* SearchTests.swift */; };
		D3FA77971A43B5390010CD32 /* OpenSearch.swift in Sources */ = {isa = PBXBuildFile; fileRef = D3FA77831A43B2CE0010CD32 /* OpenSearch.swift */; };
		D3FA77C41A44F9A80010CD32 /* Locales in Resources */ = {isa = PBXBuildFile; fileRef = D3FA77C31A44F9A80010CD32 /* Locales */; };
		E40FAB0C1A7ABB77009CB80D /* WebServer.swift in Sources */ = {isa = PBXBuildFile; fileRef = E40FAB0B1A7ABB77009CB80D /* WebServer.swift */; };
		E414F0791A8445A500283322 /* FennecAurora.entitlements in Resources */ = {isa = PBXBuildFile; fileRef = E414F0781A8445A500283322 /* FennecAurora.entitlements */; };
		E418D0D91A251B3200CAE47A /* Profile.swift in Sources */ = {isa = PBXBuildFile; fileRef = D34DC84D1A16C40C00D49B7B /* Profile.swift */; };
		E418D0DC1A251B3200CAE47A /* Clients.swift in Sources */ = {isa = PBXBuildFile; fileRef = E42CCDE21A23A6F900B794D3 /* Clients.swift */; };
		E418D0DF1A251B3200CAE47A /* RestAPI.swift in Sources */ = {isa = PBXBuildFile; fileRef = D34DC8521A16C40C00D49B7B /* RestAPI.swift */; };
		E41A7D4B1A1BE04500245963 /* InitialViewController.swift in Sources */ = {isa = PBXBuildFile; fileRef = E41A7D4A1A1BE04500245963 /* InitialViewController.swift */; };
		E42475DC1AB73B9B00B23D33 /* SWCellScrollView.m in Sources */ = {isa = PBXBuildFile; fileRef = E42475D01AB73B9B00B23D33 /* SWCellScrollView.m */; };
		E42475DD1AB73B9B00B23D33 /* SWCellScrollView.m in Sources */ = {isa = PBXBuildFile; fileRef = E42475D01AB73B9B00B23D33 /* SWCellScrollView.m */; };
		E42475DE1AB73B9B00B23D33 /* SWCellScrollView.m in Sources */ = {isa = PBXBuildFile; fileRef = E42475D01AB73B9B00B23D33 /* SWCellScrollView.m */; };
		E42475DF1AB73B9B00B23D33 /* SWLongPressGestureRecognizer.m in Sources */ = {isa = PBXBuildFile; fileRef = E42475D21AB73B9B00B23D33 /* SWLongPressGestureRecognizer.m */; };
		E42475E01AB73B9B00B23D33 /* SWLongPressGestureRecognizer.m in Sources */ = {isa = PBXBuildFile; fileRef = E42475D21AB73B9B00B23D33 /* SWLongPressGestureRecognizer.m */; };
		E42475E11AB73B9B00B23D33 /* SWLongPressGestureRecognizer.m in Sources */ = {isa = PBXBuildFile; fileRef = E42475D21AB73B9B00B23D33 /* SWLongPressGestureRecognizer.m */; };
		E42475E21AB73B9B00B23D33 /* SWTableViewCell.m in Sources */ = {isa = PBXBuildFile; fileRef = E42475D41AB73B9B00B23D33 /* SWTableViewCell.m */; };
		E42475E31AB73B9B00B23D33 /* SWTableViewCell.m in Sources */ = {isa = PBXBuildFile; fileRef = E42475D41AB73B9B00B23D33 /* SWTableViewCell.m */; };
		E42475E41AB73B9B00B23D33 /* SWTableViewCell.m in Sources */ = {isa = PBXBuildFile; fileRef = E42475D41AB73B9B00B23D33 /* SWTableViewCell.m */; };
		E42475E51AB73B9B00B23D33 /* SWUtilityButtonTapGestureRecognizer.m in Sources */ = {isa = PBXBuildFile; fileRef = E42475D61AB73B9B00B23D33 /* SWUtilityButtonTapGestureRecognizer.m */; };
		E42475E61AB73B9B00B23D33 /* SWUtilityButtonTapGestureRecognizer.m in Sources */ = {isa = PBXBuildFile; fileRef = E42475D61AB73B9B00B23D33 /* SWUtilityButtonTapGestureRecognizer.m */; };
		E42475E71AB73B9B00B23D33 /* SWUtilityButtonTapGestureRecognizer.m in Sources */ = {isa = PBXBuildFile; fileRef = E42475D61AB73B9B00B23D33 /* SWUtilityButtonTapGestureRecognizer.m */; };
		E42475E81AB73B9B00B23D33 /* SWUtilityButtonView.m in Sources */ = {isa = PBXBuildFile; fileRef = E42475D81AB73B9B00B23D33 /* SWUtilityButtonView.m */; };
		E42475E91AB73B9B00B23D33 /* SWUtilityButtonView.m in Sources */ = {isa = PBXBuildFile; fileRef = E42475D81AB73B9B00B23D33 /* SWUtilityButtonView.m */; };
		E42475EA1AB73B9B00B23D33 /* SWUtilityButtonView.m in Sources */ = {isa = PBXBuildFile; fileRef = E42475D81AB73B9B00B23D33 /* SWUtilityButtonView.m */; };
		E42CCDE31A23A6F900B794D3 /* Clients.swift in Sources */ = {isa = PBXBuildFile; fileRef = E42CCDE21A23A6F900B794D3 /* Clients.swift */; };
		E42CCDE81A23A73D00B794D3 /* Profile.swift in Sources */ = {isa = PBXBuildFile; fileRef = D34DC84D1A16C40C00D49B7B /* Profile.swift */; };
		E42CCDEA1A23A74400B794D3 /* RestAPI.swift in Sources */ = {isa = PBXBuildFile; fileRef = D34DC8521A16C40C00D49B7B /* RestAPI.swift */; };
		E42CCDEE1A23C2C600B794D3 /* Clients.swift in Sources */ = {isa = PBXBuildFile; fileRef = E42CCDE21A23A6F900B794D3 /* Clients.swift */; };
		E42CCE011A24C4E300B794D3 /* ExtensionUtils.swift in Sources */ = {isa = PBXBuildFile; fileRef = E42CCE001A24C4E300B794D3 /* ExtensionUtils.swift */; };
		E42CCE021A24C4E300B794D3 /* ExtensionUtils.swift in Sources */ = {isa = PBXBuildFile; fileRef = E42CCE001A24C4E300B794D3 /* ExtensionUtils.swift */; };
		E42CCE031A24C4E300B794D3 /* ExtensionUtils.swift in Sources */ = {isa = PBXBuildFile; fileRef = E42CCE001A24C4E300B794D3 /* ExtensionUtils.swift */; };
		E42CCE041A24C4E300B794D3 /* ExtensionUtils.swift in Sources */ = {isa = PBXBuildFile; fileRef = E42CCE001A24C4E300B794D3 /* ExtensionUtils.swift */; };
		E43A4E551A96B88100E25676 /* GCDWebServerDataRequest.m in Sources */ = {isa = PBXBuildFile; fileRef = D38B2D1E1A8D96D00040E6B5 /* GCDWebServerDataRequest.m */; };
		E47616C71AB74CA600E7DD25 /* ReaderModeBarView.swift in Sources */ = {isa = PBXBuildFile; fileRef = E47616C61AB74CA600E7DD25 /* ReaderModeBarView.swift */; };
		E483C0531AB7716B004A79A7 /* KeysPayload.swift in Sources */ = {isa = PBXBuildFile; fileRef = 28CE83BD1A1D1D3200576538 /* KeysPayload.swift */; };
		E483C0541AB7716C004A79A7 /* KeysPayload.swift in Sources */ = {isa = PBXBuildFile; fileRef = 28CE83BD1A1D1D3200576538 /* KeysPayload.swift */; };
		E4A888161A95679500CDC337 /* FxA.framework in Frameworks */ = {isa = PBXBuildFile; fileRef = 28CE83D01A1D1D5100576538 /* FxA.framework */; };
		E4A888171A95679500CDC337 /* FxA.framework in Copy Frameworks */ = {isa = PBXBuildFile; fileRef = 28CE83D01A1D1D5100576538 /* FxA.framework */; settings = {ATTRIBUTES = (CodeSignOnCopy, RemoveHeadersOnCopy, ); }; };
		E4A960061ABB9C450069AD6F /* ReaderModeUtils.swift in Sources */ = {isa = PBXBuildFile; fileRef = E4A960051ABB9C450069AD6F /* ReaderModeUtils.swift */; };
		E4A960241ABB9D500069AD6F /* ReaderModeUtils.swift in Sources */ = {isa = PBXBuildFile; fileRef = E4A960051ABB9C450069AD6F /* ReaderModeUtils.swift */; };
		E4AAE2B91A956304006F8740 /* Alamofire.framework in Frameworks */ = {isa = PBXBuildFile; fileRef = D31FC2311A8D908900BAF7EC /* Alamofire.framework */; };
		E4B423BE1AB9FE6A007E66C8 /* ReaderModeCache.swift in Sources */ = {isa = PBXBuildFile; fileRef = E4B423BD1AB9FE6A007E66C8 /* ReaderModeCache.swift */; };
		E4B423DD1ABA0318007E66C8 /* ReaderModeHandlers.swift in Sources */ = {isa = PBXBuildFile; fileRef = E4B423DC1ABA0318007E66C8 /* ReaderModeHandlers.swift */; };
		E4B423DE1ABA0436007E66C8 /* ReaderModeCache.swift in Sources */ = {isa = PBXBuildFile; fileRef = E4B423BD1AB9FE6A007E66C8 /* ReaderModeCache.swift */; };
		E4B7B7611A793CF20022C5E0 /* CharisSILB.ttf in Resources */ = {isa = PBXBuildFile; fileRef = E4B7B73A1A793CF20022C5E0 /* CharisSILB.ttf */; };
		E4B7B7621A793CF20022C5E0 /* CharisSILBI.ttf in Resources */ = {isa = PBXBuildFile; fileRef = E4B7B73B1A793CF20022C5E0 /* CharisSILBI.ttf */; };
		E4B7B7631A793CF20022C5E0 /* CharisSILI.ttf in Resources */ = {isa = PBXBuildFile; fileRef = E4B7B73C1A793CF20022C5E0 /* CharisSILI.ttf */; };
		E4B7B7641A793CF20022C5E0 /* CharisSILR.ttf in Resources */ = {isa = PBXBuildFile; fileRef = E4B7B73D1A793CF20022C5E0 /* CharisSILR.ttf */; };
		E4B7B7681A793CF20022C5E0 /* FiraSans-Bold.ttf in Resources */ = {isa = PBXBuildFile; fileRef = E4B7B7411A793CF20022C5E0 /* FiraSans-Bold.ttf */; };
		E4B7B7781A793CF20022C5E0 /* FiraSans-Italic.ttf in Resources */ = {isa = PBXBuildFile; fileRef = E4B7B7511A793CF20022C5E0 /* FiraSans-Italic.ttf */; };
		E4B7B7791A793CF20022C5E0 /* FiraSans-Light.ttf in Resources */ = {isa = PBXBuildFile; fileRef = E4B7B7521A793CF20022C5E0 /* FiraSans-Light.ttf */; };
		E4B7B77D1A793CF20022C5E0 /* FiraSans-Regular.ttf in Resources */ = {isa = PBXBuildFile; fileRef = E4B7B7561A793CF20022C5E0 /* FiraSans-Regular.ttf */; };
		E4B7B77E1A793CF20022C5E0 /* FiraSans-SemiBold.ttf in Resources */ = {isa = PBXBuildFile; fileRef = E4B7B7571A793CF20022C5E0 /* FiraSans-SemiBold.ttf */; };
		E4B7B7861A793CF20022C5E0 /* FiraSans-UltraLight.ttf in Resources */ = {isa = PBXBuildFile; fileRef = E4B7B75F1A793CF20022C5E0 /* FiraSans-UltraLight.ttf */; };
		E4CD9E911A6897FB00318571 /* ReaderMode.swift in Sources */ = {isa = PBXBuildFile; fileRef = E4CD9E901A6897FB00318571 /* ReaderMode.swift */; };
		E4CD9E9A1A68980A00318571 /* ReaderMode.js in Resources */ = {isa = PBXBuildFile; fileRef = E4CD9E991A68980A00318571 /* ReaderMode.js */; };
		E4CD9F1B1A6D9B8E00318571 /* libz.dylib in Frameworks */ = {isa = PBXBuildFile; fileRef = E4CD9F191A6D9B7B00318571 /* libz.dylib */; };
		E4CD9F1D1A6D9C2800318571 /* WebServerTests.swift in Sources */ = {isa = PBXBuildFile; fileRef = E4CD9F1C1A6D9C2800318571 /* WebServerTests.swift */; };
		E4CD9F2D1A6DC91200318571 /* BrowserLocationView.swift in Sources */ = {isa = PBXBuildFile; fileRef = E4CD9F2C1A6DC91200318571 /* BrowserLocationView.swift */; };
		E4CD9F541A71506400318571 /* Reader.html in Resources */ = {isa = PBXBuildFile; fileRef = E4CD9F531A71506400318571 /* Reader.html */; };
		E4CD9F5B1A71506C00318571 /* Reader.css in Resources */ = {isa = PBXBuildFile; fileRef = E4CD9F5A1A71506C00318571 /* Reader.css */; };
		E4CD9F6D1A77DD2800318571 /* ReaderModeStyleViewController.swift in Sources */ = {isa = PBXBuildFile; fileRef = E4CD9F6C1A77DD2800318571 /* ReaderModeStyleViewController.swift */; };
		E4D6BEB91A0930EC00F538BD /* LaunchScreen.xib in Resources */ = {isa = PBXBuildFile; fileRef = E4D6BEB81A0930EC00F538BD /* LaunchScreen.xib */; };
		E4ECCD8D1AB091470005E717 /* Reader.xcassets in Resources */ = {isa = PBXBuildFile; fileRef = E4ECCD8C1AB091470005E717 /* Reader.xcassets */; };
		E4ECCDAE1AB131770005E717 /* FiraSans-Medium.ttf in Resources */ = {isa = PBXBuildFile; fileRef = E4ECCDAD1AB131770005E717 /* FiraSans-Medium.ttf */; };
		E4ECCDC21AB1EAB70005E717 /* ReaderMode.swift in Sources */ = {isa = PBXBuildFile; fileRef = E4CD9E901A6897FB00318571 /* ReaderMode.swift */; };
		E4ECCDC31AB1EAC70005E717 /* WebServer.swift in Sources */ = {isa = PBXBuildFile; fileRef = E40FAB0B1A7ABB77009CB80D /* WebServer.swift */; };
		E4ECCDC41AB1EADF0005E717 /* Browser.swift in Sources */ = {isa = PBXBuildFile; fileRef = D3A994961A3686BD008AD1AC /* Browser.swift */; };
		E4F21AA61A13C4A300B0FAAA /* Images.xcassets in Resources */ = {isa = PBXBuildFile; fileRef = E4F21AA51A13C4A300B0FAAA /* Images.xcassets */; };
		E4F480F51A954660003C0444 /* SWXMLHash.framework in Frameworks */ = {isa = PBXBuildFile; fileRef = D38B2D811A8D98380040E6B5 /* SWXMLHash.framework */; };
		E4F481041A95466A003C0444 /* SWXMLHash.framework in Frameworks */ = {isa = PBXBuildFile; fileRef = D38B2D811A8D98380040E6B5 /* SWXMLHash.framework */; };
		F84B21DA1A090F8100AAB793 /* ClientTests.swift in Sources */ = {isa = PBXBuildFile; fileRef = F84B21D91A090F8100AAB793 /* ClientTests.swift */; };
		F84B22041A0910F600AAB793 /* AppDelegate.swift in Sources */ = {isa = PBXBuildFile; fileRef = F84B21E51A0910F600AAB793 /* AppDelegate.swift */; };
		F84B220B1A0910F600AAB793 /* Images.xcassets in Resources */ = {isa = PBXBuildFile; fileRef = F84B21EF1A0910F600AAB793 /* Images.xcassets */; };
		F84B220C1A0910F600AAB793 /* Readability.js in Resources */ = {isa = PBXBuildFile; fileRef = F84B21F61A0910F600AAB793 /* Readability.js */; };
		F84B22241A09122500AAB793 /* HomePanelViewController.swift in Sources */ = {isa = PBXBuildFile; fileRef = F84B22221A09122500AAB793 /* HomePanelViewController.swift */; };
		F84B22541A0920C600AAB793 /* ShareTo.appex in Embed App Extensions */ = {isa = PBXBuildFile; fileRef = F84B22491A0920C600AAB793 /* ShareTo.appex */; settings = {ATTRIBUTES = (RemoveHeadersOnCopy, ); }; };
		F84B22661A09210A00AAB793 /* SendTo.appex in Embed App Extensions */ = {isa = PBXBuildFile; fileRef = F84B225C1A09210A00AAB793 /* SendTo.appex */; settings = {ATTRIBUTES = (RemoveHeadersOnCopy, ); }; };
		F8708D2A1A0970B40051AB07 /* ActionViewController.swift in Sources */ = {isa = PBXBuildFile; fileRef = F8708D201A0970990051AB07 /* ActionViewController.swift */; };
		F8708D2C1A0970B40051AB07 /* MainInterface.storyboard in Resources */ = {isa = PBXBuildFile; fileRef = F8708D221A0970990051AB07 /* MainInterface.storyboard */; };
		F8708D2E1A0970B70051AB07 /* Images.xcassets in Resources */ = {isa = PBXBuildFile; fileRef = F8708D251A0970990051AB07 /* Images.xcassets */; };
		F8708D321A0970B70051AB07 /* ShareViewController.swift in Sources */ = {isa = PBXBuildFile; fileRef = F8708D291A0970990051AB07 /* ShareViewController.swift */; };
/* End PBXBuildFile section */

/* Begin PBXContainerItemProxy section */
		0B6544C11A96C59E000DD202 /* PBXContainerItemProxy */ = {
			isa = PBXContainerItemProxy;
			containerPortal = 0B6544B01A96C59E000DD202 /* SDWebImage.xcodeproj */;
			proxyType = 2;
			remoteGlobalIDString = 53761325155AD0D5005750A4;
			remoteInfo = SDWebImage;
		};
		0B6544C31A96C59E000DD202 /* PBXContainerItemProxy */ = {
			isa = PBXContainerItemProxy;
			containerPortal = 0B6544B01A96C59E000DD202 /* SDWebImage.xcodeproj */;
			proxyType = 2;
			remoteGlobalIDString = 537D95C117ECC1FE0097C263;
			remoteInfo = "SDWebImage+WebP";
		};
		0B6544C51A96C59E000DD202 /* PBXContainerItemProxy */ = {
			isa = PBXContainerItemProxy;
			containerPortal = 0B6544B01A96C59E000DD202 /* SDWebImage.xcodeproj */;
			proxyType = 2;
			remoteGlobalIDString = 531041E0157EAFA400BBABC3;
			remoteInfo = "SDWebImage+MKAnnotation";
		};
		0B6544C91A96C59E000DD202 /* PBXContainerItemProxy */ = {
			isa = PBXContainerItemProxy;
			containerPortal = D38B2CD81A8D94CA0040E6B5 /* Snap.xcodeproj */;
			proxyType = 2;
			remoteGlobalIDString = EEBCC9D819CC627D0083B827;
			remoteInfo = Snap;
		};
		0B6544CB1A96C59E000DD202 /* PBXContainerItemProxy */ = {
			isa = PBXContainerItemProxy;
			containerPortal = D38B2CD81A8D94CA0040E6B5 /* Snap.xcodeproj */;
			proxyType = 2;
			remoteGlobalIDString = EEBCC9E219CC627E0083B827;
			remoteInfo = SnapTests;
		};
		288A2D9B1AB8B3260023ABC3 /* PBXContainerItemProxy */ = {
			isa = PBXContainerItemProxy;
			containerPortal = F84B21B61A090F8100AAB793 /* Project object */;
			proxyType = 1;
			remoteGlobalIDString = 288A2D851AB8B3260023ABC3;
			remoteInfo = Shared;
		};
		28CE83CF1A1D1D5100576538 /* PBXContainerItemProxy */ = {
			isa = PBXContainerItemProxy;
			containerPortal = 28CE83CA1A1D1D5100576538 /* FxA.xcodeproj */;
			proxyType = 2;
			remoteGlobalIDString = 28F951FB19D0F9FA00DCE892;
			remoteInfo = FxA;
		};
		28CE83D11A1D1D5100576538 /* PBXContainerItemProxy */ = {
			isa = PBXContainerItemProxy;
			containerPortal = 28CE83CA1A1D1D5100576538 /* FxA.xcodeproj */;
			proxyType = 2;
			remoteGlobalIDString = 28F9520619D0F9FB00DCE892;
			remoteInfo = FxATests;
		};
		2F14E1171ABB88CB00FF98DB /* PBXContainerItemProxy */ = {
			isa = PBXContainerItemProxy;
			containerPortal = 28CE83CA1A1D1D5100576538 /* FxA.xcodeproj */;
			proxyType = 1;
			remoteGlobalIDString = 28F951FA19D0F9FA00DCE892;
			remoteInfo = FxA;
		};
		2F14E1331ABB88CF00FF98DB /* PBXContainerItemProxy */ = {
			isa = PBXContainerItemProxy;
			containerPortal = F84B21B61A090F8100AAB793 /* Project object */;
			proxyType = 1;
			remoteGlobalIDString = 288A2D851AB8B3260023ABC3;
			remoteInfo = Shared;
		};
		2F14E1351ABB88D500FF98DB /* PBXContainerItemProxy */ = {
			isa = PBXContainerItemProxy;
			containerPortal = D31FC2291A8D908800BAF7EC /* Alamofire.xcodeproj */;
			proxyType = 1;
			remoteGlobalIDString = F8111E3219A95C8B0040E7D1;
			remoteInfo = "Alamofire iOS";
		};
		2F14E1371ABB88E000FF98DB /* PBXContainerItemProxy */ = {
			isa = PBXContainerItemProxy;
			containerPortal = 39A362B21AAF5E2B00F47390 /* XCGLogger.xcodeproj */;
			proxyType = 1;
			remoteGlobalIDString = 55E3EE4419D76F280068C3A7;
			remoteInfo = "XCGLogger (iOS)";
		};
		2F44F9F81A9D417600FD20CC /* PBXContainerItemProxy */ = {
			isa = PBXContainerItemProxy;
			containerPortal = 2F44F9ED1A9D417500FD20CC /* Base32.xcodeproj */;
			proxyType = 2;
			remoteGlobalIDString = 6CA0A7981A74E80600AC539F;
			remoteInfo = "Base32-Mac";
		};
		2F44F9FA1A9D417600FD20CC /* PBXContainerItemProxy */ = {
			isa = PBXContainerItemProxy;
			containerPortal = 2F44F9ED1A9D417500FD20CC /* Base32.xcodeproj */;
			proxyType = 2;
			remoteGlobalIDString = 6CA0A7A31A74E80600AC539F;
			remoteInfo = "Base32-MacTests";
		};
		2F44F9FC1A9D417600FD20CC /* PBXContainerItemProxy */ = {
			isa = PBXContainerItemProxy;
			containerPortal = 2F44F9ED1A9D417500FD20CC /* Base32.xcodeproj */;
			proxyType = 2;
			remoteGlobalIDString = 6CA0A7D31A74E91700AC539F;
			remoteInfo = "Base32-iOS";
		};
		2F44F9FE1A9D417600FD20CC /* PBXContainerItemProxy */ = {
			isa = PBXContainerItemProxy;
			containerPortal = 2F44F9ED1A9D417500FD20CC /* Base32.xcodeproj */;
			proxyType = 2;
			remoteGlobalIDString = 6CA0A7DD1A74E91800AC539F;
			remoteInfo = "Base32-iOSTests";
		};
		2F44FA001A9D417600FD20CC /* PBXContainerItemProxy */ = {
			isa = PBXContainerItemProxy;
			containerPortal = 2F44F9ED1A9D417500FD20CC /* Base32.xcodeproj */;
			proxyType = 2;
			remoteGlobalIDString = 6CA0A8071A75135D00AC539F;
			remoteInfo = SecEncodeTransformTests;
		};
		2F9A72311ABB856100F9F05D /* PBXContainerItemProxy */ = {
			isa = PBXContainerItemProxy;
			containerPortal = F84B21B61A090F8100AAB793 /* Project object */;
			proxyType = 1;
			remoteGlobalIDString = 2FCAE2191ABB51F800877008;
			remoteInfo = Storage;
		};
		2F9A72331ABB856A00F9F05D /* PBXContainerItemProxy */ = {
			isa = PBXContainerItemProxy;
			containerPortal = F84B21B61A090F8100AAB793 /* Project object */;
			proxyType = 1;
			remoteGlobalIDString = 2FCAE2191ABB51F800877008;
			remoteInfo = Storage;
		};
		2F9A72351ABB867B00F9F05D /* PBXContainerItemProxy */ = {
			isa = PBXContainerItemProxy;
			containerPortal = F84B21B61A090F8100AAB793 /* Project object */;
			proxyType = 1;
			remoteGlobalIDString = 2FA435FA1ABB83B4008031D1;
			remoteInfo = Account;
		};
		2F9A72371ABB868100F9F05D /* PBXContainerItemProxy */ = {
			isa = PBXContainerItemProxy;
			containerPortal = F84B21B61A090F8100AAB793 /* Project object */;
			proxyType = 1;
			remoteGlobalIDString = 2FA435FA1ABB83B4008031D1;
			remoteInfo = Account;
		};
		2FA436101ABB83B4008031D1 /* PBXContainerItemProxy */ = {
			isa = PBXContainerItemProxy;
			containerPortal = F84B21B61A090F8100AAB793 /* Project object */;
			proxyType = 1;
			remoteGlobalIDString = 2FA435FA1ABB83B4008031D1;
			remoteInfo = Account;
		};
		2FA4361C1ABB83DD008031D1 /* PBXContainerItemProxy */ = {
			isa = PBXContainerItemProxy;
			containerPortal = F84B21B61A090F8100AAB793 /* Project object */;
			proxyType = 1;
			remoteGlobalIDString = 288A2D851AB8B3260023ABC3;
			remoteInfo = Shared;
		};
		2FA4361E1ABB83DD008031D1 /* PBXContainerItemProxy */ = {
			isa = PBXContainerItemProxy;
			containerPortal = D31FC2291A8D908800BAF7EC /* Alamofire.xcodeproj */;
			proxyType = 1;
			remoteGlobalIDString = F8111E3219A95C8B0040E7D1;
			remoteInfo = "Alamofire iOS";
		};
		2FA436201ABB83DD008031D1 /* PBXContainerItemProxy */ = {
			isa = PBXContainerItemProxy;
			containerPortal = 39A362B21AAF5E2B00F47390 /* XCGLogger.xcodeproj */;
			proxyType = 1;
			remoteGlobalIDString = 55E3EE4419D76F280068C3A7;
			remoteInfo = "XCGLogger (iOS)";
		};
		2FA436431ABB84CB008031D1 /* PBXContainerItemProxy */ = {
			isa = PBXContainerItemProxy;
			containerPortal = 28CE83CA1A1D1D5100576538 /* FxA.xcodeproj */;
			proxyType = 1;
			remoteGlobalIDString = 28F951FA19D0F9FA00DCE892;
			remoteInfo = FxA;
		};
		2FCAE2261ABB51F800877008 /* PBXContainerItemProxy */ = {
			isa = PBXContainerItemProxy;
			containerPortal = F84B21B61A090F8100AAB793 /* Project object */;
			proxyType = 1;
			remoteGlobalIDString = 2FCAE2191ABB51F800877008;
			remoteInfo = Storage;
		};
		2FCAE2281ABB51F800877008 /* PBXContainerItemProxy */ = {
			isa = PBXContainerItemProxy;
			containerPortal = F84B21B61A090F8100AAB793 /* Project object */;
			proxyType = 1;
			remoteGlobalIDString = F84B21BD1A090F8100AAB793;
			remoteInfo = Client;
		};
		2FCAE22F1ABB51F800877008 /* PBXContainerItemProxy */ = {
			isa = PBXContainerItemProxy;
			containerPortal = F84B21B61A090F8100AAB793 /* Project object */;
			proxyType = 1;
			remoteGlobalIDString = 2FCAE2191ABB51F800877008;
			remoteInfo = Storage;
		};
		2FCAE23B1ABB520700877008 /* PBXContainerItemProxy */ = {
			isa = PBXContainerItemProxy;
			containerPortal = F84B21B61A090F8100AAB793 /* Project object */;
			proxyType = 1;
			remoteGlobalIDString = 288A2D851AB8B3260023ABC3;
			remoteInfo = Shared;
		};
		2FCAE23D1ABB520700877008 /* PBXContainerItemProxy */ = {
			isa = PBXContainerItemProxy;
			containerPortal = 39A362B21AAF5E2B00F47390 /* XCGLogger.xcodeproj */;
			proxyType = 1;
			remoteGlobalIDString = 55E3EE4419D76F280068C3A7;
			remoteInfo = "XCGLogger (iOS)";
		};
		2FDE87551ABA3F5F005317B1 /* PBXContainerItemProxy */ = {
			isa = PBXContainerItemProxy;
			containerPortal = 2F44F9ED1A9D417500FD20CC /* Base32.xcodeproj */;
			proxyType = 1;
			remoteGlobalIDString = 6CA0A7D21A74E91700AC539F;
			remoteInfo = "Base32-iOS";
		};
		39A362D31AAF5E2C00F47390 /* PBXContainerItemProxy */ = {
			isa = PBXContainerItemProxy;
			containerPortal = 39A362B21AAF5E2B00F47390 /* XCGLogger.xcodeproj */;
			proxyType = 2;
			remoteGlobalIDString = 55E3EE4519D76F280068C3A7;
			remoteInfo = "XCGLogger (iOS)";
		};
		39A362D51AAF5E2C00F47390 /* PBXContainerItemProxy */ = {
			isa = PBXContainerItemProxy;
			containerPortal = 39A362B21AAF5E2B00F47390 /* XCGLogger.xcodeproj */;
			proxyType = 2;
			remoteGlobalIDString = 554DF41719D76FE7005708BE;
			remoteInfo = "XCGLogger (OS X)";
		};
		39A362D71AAF5E2C00F47390 /* PBXContainerItemProxy */ = {
			isa = PBXContainerItemProxy;
			containerPortal = 39A362B21AAF5E2B00F47390 /* XCGLogger.xcodeproj */;
			proxyType = 2;
			remoteGlobalIDString = 55E3EE5019D76F280068C3A7;
			remoteInfo = XCGLoggerTests;
		};
		39A362DB1AAF5ECE00F47390 /* PBXContainerItemProxy */ = {
			isa = PBXContainerItemProxy;
			containerPortal = 39A362B21AAF5E2B00F47390 /* XCGLogger.xcodeproj */;
			proxyType = 1;
			remoteGlobalIDString = 55E3EE4419D76F280068C3A7;
			remoteInfo = "XCGLogger (iOS)";
		};
		D31FC2301A8D908900BAF7EC /* PBXContainerItemProxy */ = {
			isa = PBXContainerItemProxy;
			containerPortal = D31FC2291A8D908800BAF7EC /* Alamofire.xcodeproj */;
			proxyType = 2;
			remoteGlobalIDString = F8111E3319A95C8B0040E7D1;
			remoteInfo = "Alamofire iOS";
		};
		D31FC2321A8D908900BAF7EC /* PBXContainerItemProxy */ = {
			isa = PBXContainerItemProxy;
			containerPortal = D31FC2291A8D908800BAF7EC /* Alamofire.xcodeproj */;
			proxyType = 2;
			remoteGlobalIDString = 4DD67C0B1A5C55C900ED2280;
			remoteInfo = "Alamofire OSX";
		};
		D31FC2341A8D908900BAF7EC /* PBXContainerItemProxy */ = {
			isa = PBXContainerItemProxy;
			containerPortal = D31FC2291A8D908800BAF7EC /* Alamofire.xcodeproj */;
			proxyType = 2;
			remoteGlobalIDString = F8111E3E19A95C8B0040E7D1;
			remoteInfo = "Alamofire iOS Tests";
		};
		D31FC2361A8D908900BAF7EC /* PBXContainerItemProxy */ = {
			isa = PBXContainerItemProxy;
			containerPortal = D31FC2291A8D908800BAF7EC /* Alamofire.xcodeproj */;
			proxyType = 2;
			remoteGlobalIDString = F829C6B21A7A94F100A2CD59;
			remoteInfo = "Alamofire OSX Tests";
		};
		D31FC2471A8D910E00BAF7EC /* PBXContainerItemProxy */ = {
			isa = PBXContainerItemProxy;
			containerPortal = D31FC2291A8D908800BAF7EC /* Alamofire.xcodeproj */;
			proxyType = 1;
			remoteGlobalIDString = F8111E3219A95C8B0040E7D1;
			remoteInfo = "Alamofire iOS";
		};
		D38B2D6B1A8D976A0040E6B5 /* PBXContainerItemProxy */ = {
			isa = PBXContainerItemProxy;
			containerPortal = D38B2D621A8D976A0040E6B5 /* KIF.xcodeproj */;
			proxyType = 2;
			remoteGlobalIDString = EABD46AA1857A0C700A5F081;
			remoteInfo = KIF;
		};
		D38B2D6D1A8D976A0040E6B5 /* PBXContainerItemProxy */ = {
			isa = PBXContainerItemProxy;
			containerPortal = D38B2D621A8D976A0040E6B5 /* KIF.xcodeproj */;
			proxyType = 2;
			remoteGlobalIDString = EB72047C1680DDAD00278DA2;
			remoteInfo = "KIF-OCUnit";
		};
		D38B2D6F1A8D976A0040E6B5 /* PBXContainerItemProxy */ = {
			isa = PBXContainerItemProxy;
			containerPortal = D38B2D621A8D976A0040E6B5 /* KIF.xcodeproj */;
			proxyType = 2;
			remoteGlobalIDString = EB60ECC1177F8C83005A041A;
			remoteInfo = "Test Host";
		};
		D38B2D711A8D976A0040E6B5 /* PBXContainerItemProxy */ = {
			isa = PBXContainerItemProxy;
			containerPortal = D38B2D621A8D976A0040E6B5 /* KIF.xcodeproj */;
			proxyType = 2;
			remoteGlobalIDString = EABD46CD1857A0F300A5F081;
			remoteInfo = "KIF Tests";
		};
		D38B2D731A8D976A0040E6B5 /* PBXContainerItemProxy */ = {
			isa = PBXContainerItemProxy;
			containerPortal = D38B2D621A8D976A0040E6B5 /* KIF.xcodeproj */;
			proxyType = 2;
			remoteGlobalIDString = EB60ECEB177F8DB3005A041A;
			remoteInfo = "KIF Tests-OCUnit";
		};
		D38B2D801A8D98380040E6B5 /* PBXContainerItemProxy */ = {
			isa = PBXContainerItemProxy;
			containerPortal = D38B2D761A8D98380040E6B5 /* SWXMLHash.xcodeproj */;
			proxyType = 2;
			remoteGlobalIDString = CD6083EF196CA106000B4F8D;
			remoteInfo = SWXMLHash;
		};
		D38B2D821A8D98380040E6B5 /* PBXContainerItemProxy */ = {
			isa = PBXContainerItemProxy;
			containerPortal = D38B2D761A8D98380040E6B5 /* SWXMLHash.xcodeproj */;
			proxyType = 2;
			remoteGlobalIDString = CD6083FA196CA106000B4F8D;
			remoteInfo = SWXMLHashTests;
		};
		D38B2D841A8D98380040E6B5 /* PBXContainerItemProxy */ = {
			isa = PBXContainerItemProxy;
			containerPortal = D38B2D761A8D98380040E6B5 /* SWXMLHash.xcodeproj */;
			proxyType = 2;
			remoteGlobalIDString = CD9D052C1A757D8B003CCB21;
			remoteInfo = SWXMLHashOSX;
		};
		D38B2D861A8D98380040E6B5 /* PBXContainerItemProxy */ = {
			isa = PBXContainerItemProxy;
			containerPortal = D38B2D761A8D98380040E6B5 /* SWXMLHash.xcodeproj */;
			proxyType = 2;
			remoteGlobalIDString = CD9D05361A757D8B003CCB21;
			remoteInfo = SWXMLHashOSXTests;
		};
		D39FA1651A83E0EC00EE869C /* PBXContainerItemProxy */ = {
			isa = PBXContainerItemProxy;
			containerPortal = F84B21B61A090F8100AAB793 /* Project object */;
			proxyType = 1;
			remoteGlobalIDString = F84B21BD1A090F8100AAB793;
			remoteInfo = Client;
		};
		E4A888181A95679500CDC337 /* PBXContainerItemProxy */ = {
			isa = PBXContainerItemProxy;
			containerPortal = 28CE83CA1A1D1D5100576538 /* FxA.xcodeproj */;
			proxyType = 1;
			remoteGlobalIDString = 28F951FA19D0F9FA00DCE892;
			remoteInfo = FxA;
		};
		F84B21D41A090F8100AAB793 /* PBXContainerItemProxy */ = {
			isa = PBXContainerItemProxy;
			containerPortal = F84B21B61A090F8100AAB793 /* Project object */;
			proxyType = 1;
			remoteGlobalIDString = F84B21BD1A090F8100AAB793;
			remoteInfo = Client;
		};
		F84B22511A0920C600AAB793 /* PBXContainerItemProxy */ = {
			isa = PBXContainerItemProxy;
			containerPortal = F84B21B61A090F8100AAB793 /* Project object */;
			proxyType = 1;
			remoteGlobalIDString = F84B22481A0920C600AAB793;
			remoteInfo = ShareToFirefox;
		};
		F84B22641A09210A00AAB793 /* PBXContainerItemProxy */ = {
			isa = PBXContainerItemProxy;
			containerPortal = F84B21B61A090F8100AAB793 /* Project object */;
			proxyType = 1;
			remoteGlobalIDString = F84B225B1A09210A00AAB793;
			remoteInfo = SendToDevice;
		};
/* End PBXContainerItemProxy section */

/* Begin PBXCopyFilesBuildPhase section */
		2F3444EC1AB2378200FD9731 /* Copy Files */ = {
			isa = PBXCopyFilesBuildPhase;
			buildActionMask = 2147483647;
			dstPath = "";
			dstSubfolderSpec = 7;
			files = (
			);
			name = "Copy Files";
			runOnlyForDeploymentPostprocessing = 0;
		};
		F84B22351A09144D00AAB793 /* Copy Frameworks */ = {
			isa = PBXCopyFilesBuildPhase;
			buildActionMask = 2147483647;
			dstPath = "";
			dstSubfolderSpec = 10;
			files = (
				2F44FA161A9D41A200FD20CC /* Base32.framework in Copy Frameworks */,
				D38B2D881A8D98700040E6B5 /* SWXMLHash.framework in Copy Frameworks */,
				2FCAE2321ABB51F800877008 /* Storage.framework in Copy Frameworks */,
				D38B2CED1A8D94D20040E6B5 /* Snap.framework in Copy Frameworks */,
				288A2D9E1AB8B3260023ABC3 /* Shared.framework in Copy Frameworks */,
				2FA436131ABB83B4008031D1 /* Account.framework in Copy Frameworks */,
				39A362DA1AAF5ECE00F47390 /* XCGLogger.framework in Copy Frameworks */,
				E4A888171A95679500CDC337 /* FxA.framework in Copy Frameworks */,
				D31FC24C1A8D923000BAF7EC /* Alamofire.framework in Copy Frameworks */,
			);
			name = "Copy Frameworks";
			runOnlyForDeploymentPostprocessing = 0;
		};
		F84B22531A0920C600AAB793 /* Embed App Extensions */ = {
			isa = PBXCopyFilesBuildPhase;
			buildActionMask = 2147483647;
			dstPath = "";
			dstSubfolderSpec = 13;
			files = (
				F84B22541A0920C600AAB793 /* ShareTo.appex in Embed App Extensions */,
				F84B22661A09210A00AAB793 /* SendTo.appex in Embed App Extensions */,
			);
			name = "Embed App Extensions";
			runOnlyForDeploymentPostprocessing = 0;
		};
/* End PBXCopyFilesBuildPhase section */

/* Begin PBXFileReference section */
		0AE491A51A41C88C0046C724 /* BackForwardListViewController.swift */ = {isa = PBXFileReference; fileEncoding = 4; lastKnownFileType = sourcecode.swift; path = BackForwardListViewController.swift; sourceTree = "<group>"; };
		0B1C05D51A798B1F004C78B0 /* UIImageViewAligned.h */ = {isa = PBXFileReference; fileEncoding = 4; lastKnownFileType = sourcecode.c.h; path = UIImageViewAligned.h; sourceTree = "<group>"; };
		0B1C05D61A798B1F004C78B0 /* UIImageViewAligned.m */ = {isa = PBXFileReference; fileEncoding = 4; lastKnownFileType = sourcecode.c.objc; path = UIImageViewAligned.m; sourceTree = "<group>"; };
		0B305FB81A7F4F040085B8BC /* Passwords.js */ = {isa = PBXFileReference; fileEncoding = 4; indentWidth = 2; lastKnownFileType = sourcecode.javascript; path = Passwords.js; sourceTree = "<group>"; tabWidth = 1; };
		0B305FBF1A7FDD830085B8BC /* PasswordManager.swift */ = {isa = PBXFileReference; fileEncoding = 4; lastKnownFileType = sourcecode.swift; path = PasswordManager.swift; sourceTree = "<group>"; };
		0B6544B01A96C59E000DD202 /* SDWebImage.xcodeproj */ = {isa = PBXFileReference; lastKnownFileType = "wrapper.pb-project"; name = SDWebImage.xcodeproj; path = Carthage/Checkouts/SDWebImage/SDWebImage.xcodeproj; sourceTree = "<group>"; };
		0B8E0FF31A932BD500161DC3 /* ImageIO.framework */ = {isa = PBXFileReference; lastKnownFileType = wrapper.framework; name = ImageIO.framework; path = System/Library/Frameworks/ImageIO.framework; sourceTree = SDKROOT; };
		0BA896491A250E6500C1010C /* ProfileTest.swift */ = {isa = PBXFileReference; fileEncoding = 4; lastKnownFileType = sourcecode.swift; path = ProfileTest.swift; sourceTree = "<group>"; };
		0BA8964A1A250E6500C1010C /* TestBookmarks.swift */ = {isa = PBXFileReference; fileEncoding = 4; lastKnownFileType = sourcecode.swift; path = TestBookmarks.swift; sourceTree = "<group>"; };
		0BD19A661A25309B0084FBA7 /* ProfilePrefs.swift */ = {isa = PBXFileReference; fileEncoding = 4; lastKnownFileType = sourcecode.swift; path = ProfilePrefs.swift; sourceTree = "<group>"; };
		0BE108351A1B1EC700D4B712 /* TestLocking.swift */ = {isa = PBXFileReference; fileEncoding = 4; lastKnownFileType = sourcecode.swift; path = TestLocking.swift; sourceTree = "<group>"; };
		0BE108391A1B1ED200D4B712 /* Locking.swift */ = {isa = PBXFileReference; fileEncoding = 4; lastKnownFileType = sourcecode.swift; path = Locking.swift; sourceTree = "<group>"; };
		0BF0DB931A8545800039F300 /* URLBarView.swift */ = {isa = PBXFileReference; fileEncoding = 4; lastKnownFileType = sourcecode.swift; path = URLBarView.swift; sourceTree = "<group>"; };
		0BF0DBBF1A8598D50039F300 /* TransitionManager.swift */ = {isa = PBXFileReference; fileEncoding = 4; lastKnownFileType = sourcecode.swift; path = TransitionManager.swift; sourceTree = "<group>"; };
		0BF42D361A7C0B8E00889E28 /* FaviconManager.swift */ = {isa = PBXFileReference; fileEncoding = 4; lastKnownFileType = sourcecode.swift; path = FaviconManager.swift; sourceTree = "<group>"; };
		0BF42D381A7C0E8900889E28 /* Favicons.js */ = {isa = PBXFileReference; fileEncoding = 4; lastKnownFileType = sourcecode.javascript; path = Favicons.js; sourceTree = "<group>"; };
		0BF42D4E1A7CD09600889E28 /* TestFavicons.swift */ = {isa = PBXFileReference; fileEncoding = 4; lastKnownFileType = sourcecode.swift; path = TestFavicons.swift; sourceTree = "<group>"; };
		0BF648101A9C54E900BA963C /* TopSitesPanel.swift */ = {isa = PBXFileReference; fileEncoding = 4; lastKnownFileType = sourcecode.swift; path = TopSitesPanel.swift; sourceTree = "<group>"; };
		283306E81AB3BB87008999AC /* Functions.swift */ = {isa = PBXFileReference; fileEncoding = 4; lastKnownFileType = sourcecode.swift; path = Functions.swift; sourceTree = "<group>"; };
		28786E541AB0F5FA009EA9EF /* DeferredTests.swift */ = {isa = PBXFileReference; fileEncoding = 4; lastKnownFileType = sourcecode.swift; name = DeferredTests.swift; path = SyncTests/DeferredTests.swift; sourceTree = "<group>"; };
		288A2D861AB8B3260023ABC3 /* Shared.framework */ = {isa = PBXFileReference; explicitFileType = wrapper.framework; includeInIndex = 0; path = Shared.framework; sourceTree = BUILT_PRODUCTS_DIR; };
		288A2DA71AB8B3700023ABC3 /* Box.swift */ = {isa = PBXFileReference; fileEncoding = 4; lastKnownFileType = sourcecode.swift; name = Box.swift; path = ThirdParty/Box/Box.swift; sourceTree = "<group>"; };
		288A2DA81AB8B3700023ABC3 /* BoxType.swift */ = {isa = PBXFileReference; fileEncoding = 4; lastKnownFileType = sourcecode.swift; name = BoxType.swift; path = ThirdParty/Box/BoxType.swift; sourceTree = "<group>"; };
		288A2DA91AB8B3700023ABC3 /* MutableBox.swift */ = {isa = PBXFileReference; fileEncoding = 4; lastKnownFileType = sourcecode.swift; name = MutableBox.swift; path = ThirdParty/Box/MutableBox.swift; sourceTree = "<group>"; };
		288A2DAD1AB8B37E0023ABC3 /* Deferred.swift */ = {isa = PBXFileReference; fileEncoding = 4; lastKnownFileType = sourcecode.swift; name = Deferred.swift; path = Carthage/Checkouts/Deferred/Deferred/Deferred.swift; sourceTree = "<group>"; };
		288A2DAE1AB8B37E0023ABC3 /* LockProtected.swift */ = {isa = PBXFileReference; fileEncoding = 4; lastKnownFileType = sourcecode.swift; name = LockProtected.swift; path = Carthage/Checkouts/Deferred/Deferred/LockProtected.swift; sourceTree = "<group>"; };
		288A2DAF1AB8B37E0023ABC3 /* ReadWriteLock.swift */ = {isa = PBXFileReference; fileEncoding = 4; lastKnownFileType = sourcecode.swift; name = ReadWriteLock.swift; path = Carthage/Checkouts/Deferred/Deferred/ReadWriteLock.swift; sourceTree = "<group>"; };
		288A2DB31AB8B38D0023ABC3 /* Error.swift */ = {isa = PBXFileReference; fileEncoding = 4; lastKnownFileType = sourcecode.swift; name = Error.swift; path = ThirdParty/Result/Error.swift; sourceTree = "<group>"; };
		288A2DB41AB8B38D0023ABC3 /* Result.swift */ = {isa = PBXFileReference; fileEncoding = 4; lastKnownFileType = sourcecode.swift; name = Result.swift; path = ThirdParty/Result/Result.swift; sourceTree = "<group>"; };
		28C077971A3B064000834FE5 /* CryptoTests.swift */ = {isa = PBXFileReference; fileEncoding = 4; lastKnownFileType = sourcecode.swift; path = CryptoTests.swift; sourceTree = "<group>"; };
		28C0779D1A3B066000834FE5 /* RecordTests.swift */ = {isa = PBXFileReference; fileEncoding = 4; lastKnownFileType = sourcecode.swift; name = RecordTests.swift; path = SyncTests/RecordTests.swift; sourceTree = "<group>"; };
		28CE83BB1A1D1D3200576538 /* ClientPayload.swift */ = {isa = PBXFileReference; fileEncoding = 4; lastKnownFileType = sourcecode.swift; path = ClientPayload.swift; sourceTree = "<group>"; };
		28CE83BC1A1D1D3200576538 /* EncryptedRecord.swift */ = {isa = PBXFileReference; fileEncoding = 4; lastKnownFileType = sourcecode.swift; path = EncryptedRecord.swift; sourceTree = "<group>"; };
		28CE83BD1A1D1D3200576538 /* KeysPayload.swift */ = {isa = PBXFileReference; fileEncoding = 4; lastKnownFileType = sourcecode.swift; path = KeysPayload.swift; sourceTree = "<group>"; };
		28CE83BE1A1D1D3200576538 /* Records.swift */ = {isa = PBXFileReference; fileEncoding = 4; lastKnownFileType = sourcecode.swift; path = Records.swift; sourceTree = "<group>"; };
		28CE83BF1A1D1D3200576538 /* SyncMeta.swift */ = {isa = PBXFileReference; fileEncoding = 4; lastKnownFileType = sourcecode.swift; path = SyncMeta.swift; sourceTree = "<group>"; };
		28CE83CA1A1D1D5100576538 /* FxA.xcodeproj */ = {isa = PBXFileReference; lastKnownFileType = "wrapper.pb-project"; name = FxA.xcodeproj; path = FxA/FxA.xcodeproj; sourceTree = "<group>"; };
		28CE83E81A1D206D00576538 /* Client-Bridging-Header.h */ = {isa = PBXFileReference; fileEncoding = 4; lastKnownFileType = sourcecode.c.h; path = "Client-Bridging-Header.h"; sourceTree = "<group>"; };
		28CE842F1A1E571900576538 /* json.swift */ = {isa = PBXFileReference; fileEncoding = 4; lastKnownFileType = sourcecode.swift; name = json.swift; path = ThirdParty/json.swift; sourceTree = "<group>"; };
		2F14E1391ABB890800FF98DB /* Account-Bridging-Header.h */ = {isa = PBXFileReference; fileEncoding = 4; lastKnownFileType = sourcecode.c.h; path = "Account-Bridging-Header.h"; sourceTree = "<group>"; };
		2F1BDF8D1A8523B000213B54 /* KeychainWrapper.swift */ = {isa = PBXFileReference; fileEncoding = 4; lastKnownFileType = sourcecode.swift; path = KeychainWrapper.swift; sourceTree = "<group>"; };
		2F1BDF8E1A8523B000213B54 /* LICENSE */ = {isa = PBXFileReference; fileEncoding = 4; lastKnownFileType = text; path = LICENSE; sourceTree = "<group>"; };
		2F3444561AB22A4B00FD9731 /* TimeConstants.swift */ = {isa = PBXFileReference; fileEncoding = 4; lastKnownFileType = sourcecode.swift; path = TimeConstants.swift; sourceTree = "<group>"; };
		2F3444B81AB22E8000FD9731 /* signedInUser.json */ = {isa = PBXFileReference; fileEncoding = 4; lastKnownFileType = text.json; name = signedInUser.json; path = ../signedInUser.json; sourceTree = "<group>"; };
		2F44F9ED1A9D417500FD20CC /* Base32.xcodeproj */ = {isa = PBXFileReference; lastKnownFileType = "wrapper.pb-project"; name = Base32.xcodeproj; path = Carthage/Checkouts/Base32/Base32.xcodeproj; sourceTree = "<group>"; };
		2F44FA171A9D425700FD20CC /* HashExtensions.swift */ = {isa = PBXFileReference; fileEncoding = 4; lastKnownFileType = sourcecode.swift; path = HashExtensions.swift; sourceTree = "<group>"; };
		2F44FA1A1A9D426A00FD20CC /* TestHashExtensions.swift */ = {isa = PBXFileReference; fileEncoding = 4; lastKnownFileType = sourcecode.swift; path = TestHashExtensions.swift; sourceTree = "<group>"; };
		2F44FA1C1A9D460500FD20CC /* HexExtensions.swift */ = {isa = PBXFileReference; fileEncoding = 4; lastKnownFileType = sourcecode.swift; path = HexExtensions.swift; sourceTree = "<group>"; };
		2F44FC711A9E840300FD20CC /* SettingsNavigationController.swift */ = {isa = PBXFileReference; fileEncoding = 4; lastKnownFileType = sourcecode.swift; path = SettingsNavigationController.swift; sourceTree = "<group>"; };
		2F44FCC41A9E85E900FD20CC /* SettingsTableViewController.swift */ = {isa = PBXFileReference; fileEncoding = 4; lastKnownFileType = sourcecode.swift; path = SettingsTableViewController.swift; sourceTree = "<group>"; };
		2F44FCC61A9E8CF500FD20CC /* SearchSettingsTableViewController.swift */ = {isa = PBXFileReference; fileEncoding = 4; lastKnownFileType = sourcecode.swift; path = SearchSettingsTableViewController.swift; sourceTree = "<group>"; };
		2F44FCCA1A9E972E00FD20CC /* SearchEnginePicker.swift */ = {isa = PBXFileReference; fileEncoding = 4; lastKnownFileType = sourcecode.swift; path = SearchEnginePicker.swift; sourceTree = "<group>"; };
		2F642CEC1AA8FFAF004F8BE8 /* SearchSettingsUITests.swift */ = {isa = PBXFileReference; fileEncoding = 4; lastKnownFileType = sourcecode.swift; path = SearchSettingsUITests.swift; sourceTree = "<group>"; };
		2F697F7D1A9FD22D009E03AE /* SearchEnginesTests.swift */ = {isa = PBXFileReference; fileEncoding = 4; lastKnownFileType = sourcecode.swift; path = SearchEnginesTests.swift; sourceTree = "<group>"; };
		2F834D111A80629A006A0B7B /* FxASignIn.js */ = {isa = PBXFileReference; fileEncoding = 4; lastKnownFileType = sourcecode.javascript; name = FxASignIn.js; path = Frontend/SignIn/FxASignIn.js; sourceTree = "<group>"; };
		2F834D131A80629A006A0B7B /* FxAContentViewController.swift */ = {isa = PBXFileReference; fileEncoding = 4; lastKnownFileType = sourcecode.swift; name = FxAContentViewController.swift; path = Frontend/SignIn/FxAContentViewController.swift; sourceTree = "<group>"; };
		2FA435FB1ABB83B4008031D1 /* Account.framework */ = {isa = PBXFileReference; explicitFileType = wrapper.framework; includeInIndex = 0; path = Account.framework; sourceTree = BUILT_PRODUCTS_DIR; };
		2FA435FE1ABB83B4008031D1 /* Info.plist */ = {isa = PBXFileReference; lastKnownFileType = text.plist.xml; path = Info.plist; sourceTree = "<group>"; };
		2FA436051ABB83B4008031D1 /* AccountTests.xctest */ = {isa = PBXFileReference; explicitFileType = wrapper.cfbundle; includeInIndex = 0; path = AccountTests.xctest; sourceTree = BUILT_PRODUCTS_DIR; };
		2FA4360D1ABB83B4008031D1 /* Info.plist */ = {isa = PBXFileReference; lastKnownFileType = text.plist.xml; path = Info.plist; sourceTree = "<group>"; };
		2FA436221ABB8436008031D1 /* FirefoxAccount.swift */ = {isa = PBXFileReference; fileEncoding = 4; lastKnownFileType = sourcecode.swift; path = FirefoxAccount.swift; sourceTree = "<group>"; };
		2FA436231ABB8436008031D1 /* FirefoxAccountConfiguration.swift */ = {isa = PBXFileReference; fileEncoding = 4; lastKnownFileType = sourcecode.swift; path = FirefoxAccountConfiguration.swift; sourceTree = "<group>"; };
		2FA436241ABB8436008031D1 /* FirefoxAccountState.swift */ = {isa = PBXFileReference; fileEncoding = 4; lastKnownFileType = sourcecode.swift; path = FirefoxAccountState.swift; sourceTree = "<group>"; };
		2FA436251ABB8436008031D1 /* FxAClient10.swift */ = {isa = PBXFileReference; fileEncoding = 4; lastKnownFileType = sourcecode.swift; path = FxAClient10.swift; sourceTree = "<group>"; };
		2FA436271ABB8436008031D1 /* HawkHelper.swift */ = {isa = PBXFileReference; fileEncoding = 4; lastKnownFileType = sourcecode.swift; path = HawkHelper.swift; sourceTree = "<group>"; };
		2FA436281ABB8436008031D1 /* TokenServerClient.swift */ = {isa = PBXFileReference; fileEncoding = 4; lastKnownFileType = sourcecode.swift; path = TokenServerClient.swift; sourceTree = "<group>"; };
		2FA436371ABB8448008031D1 /* FirefoxAccountTests.swift */ = {isa = PBXFileReference; fileEncoding = 4; lastKnownFileType = sourcecode.swift; path = FirefoxAccountTests.swift; sourceTree = "<group>"; };
		2FA436381ABB8448008031D1 /* FxAClient10Tests.swift */ = {isa = PBXFileReference; fileEncoding = 4; lastKnownFileType = sourcecode.swift; path = FxAClient10Tests.swift; sourceTree = "<group>"; };
		2FA4363A1ABB8448008031D1 /* HawkHelperTests.swift */ = {isa = PBXFileReference; fileEncoding = 4; lastKnownFileType = sourcecode.swift; path = HawkHelperTests.swift; sourceTree = "<group>"; };
		2FA4363B1ABB8448008031D1 /* LiveAccountTest.swift */ = {isa = PBXFileReference; fileEncoding = 4; lastKnownFileType = sourcecode.swift; path = LiveAccountTest.swift; sourceTree = "<group>"; };
		2FA4363C1ABB8448008031D1 /* TokenServerClientTests.swift */ = {isa = PBXFileReference; fileEncoding = 4; lastKnownFileType = sourcecode.swift; path = TokenServerClientTests.swift; sourceTree = "<group>"; };
		2FCAE21A1ABB51F800877008 /* Storage.framework */ = {isa = PBXFileReference; explicitFileType = wrapper.framework; includeInIndex = 0; path = Storage.framework; sourceTree = BUILT_PRODUCTS_DIR; };
		2FCAE21D1ABB51F800877008 /* Info.plist */ = {isa = PBXFileReference; lastKnownFileType = text.plist; name = Info.plist; path = Storage/Info.plist; sourceTree = "<group>"; };
		2FCAE2241ABB51F800877008 /* StorageTests.xctest */ = {isa = PBXFileReference; explicitFileType = wrapper.cfbundle; includeInIndex = 0; path = StorageTests.xctest; sourceTree = BUILT_PRODUCTS_DIR; };
		2FCAE22C1ABB51F800877008 /* Info.plist */ = {isa = PBXFileReference; lastKnownFileType = text.plist.xml; path = Info.plist; sourceTree = "<group>"; };
		2FCAE23F1ABB531100877008 /* Bookmarks.swift */ = {isa = PBXFileReference; fileEncoding = 4; lastKnownFileType = sourcecode.swift; path = Bookmarks.swift; sourceTree = "<group>"; };
		2FCAE2401ABB531100877008 /* Bytes.swift */ = {isa = PBXFileReference; fileEncoding = 4; lastKnownFileType = sourcecode.swift; path = Bytes.swift; sourceTree = "<group>"; };
		2FCAE2411ABB531100877008 /* Cursor.swift */ = {isa = PBXFileReference; fileEncoding = 4; lastKnownFileType = sourcecode.swift; path = Cursor.swift; sourceTree = "<group>"; };
		2FCAE2421ABB531100877008 /* Favicons.swift */ = {isa = PBXFileReference; fileEncoding = 4; lastKnownFileType = sourcecode.swift; path = Favicons.swift; sourceTree = "<group>"; };
		2FCAE2431ABB531100877008 /* FileAccessor.swift */ = {isa = PBXFileReference; fileEncoding = 4; lastKnownFileType = sourcecode.swift; path = FileAccessor.swift; sourceTree = "<group>"; };
		2FCAE2441ABB531100877008 /* History.swift */ = {isa = PBXFileReference; fileEncoding = 4; lastKnownFileType = sourcecode.swift; path = History.swift; sourceTree = "<group>"; };
		2FCAE2451ABB531100877008 /* Passwords.swift */ = {isa = PBXFileReference; fileEncoding = 4; lastKnownFileType = sourcecode.swift; path = Passwords.swift; sourceTree = "<group>"; };
		2FCAE2461ABB531100877008 /* ReadingList.swift */ = {isa = PBXFileReference; fileEncoding = 4; lastKnownFileType = sourcecode.swift; path = ReadingList.swift; sourceTree = "<group>"; };
		2FCAE2471ABB531100877008 /* RemoteTabs.swift */ = {isa = PBXFileReference; fileEncoding = 4; lastKnownFileType = sourcecode.swift; path = RemoteTabs.swift; sourceTree = "<group>"; };
		2FCAE2481ABB531100877008 /* Site.swift */ = {isa = PBXFileReference; fileEncoding = 4; lastKnownFileType = sourcecode.swift; path = Site.swift; sourceTree = "<group>"; };
		2FCAE24A1ABB531100877008 /* BookmarksSqlite.swift */ = {isa = PBXFileReference; fileEncoding = 4; lastKnownFileType = sourcecode.swift; path = BookmarksSqlite.swift; sourceTree = "<group>"; };
		2FCAE24B1ABB531100877008 /* BrowserDB.swift */ = {isa = PBXFileReference; fileEncoding = 4; lastKnownFileType = sourcecode.swift; path = BrowserDB.swift; sourceTree = "<group>"; };
		2FCAE24C1ABB531100877008 /* FaviconsTable.swift */ = {isa = PBXFileReference; fileEncoding = 4; lastKnownFileType = sourcecode.swift; path = FaviconsTable.swift; sourceTree = "<group>"; };
		2FCAE24D1ABB531100877008 /* GenericTable.swift */ = {isa = PBXFileReference; fileEncoding = 4; lastKnownFileType = sourcecode.swift; path = GenericTable.swift; sourceTree = "<group>"; };
		2FCAE24E1ABB531100877008 /* HistoryTable.swift */ = {isa = PBXFileReference; fileEncoding = 4; lastKnownFileType = sourcecode.swift; path = HistoryTable.swift; sourceTree = "<group>"; };
		2FCAE24F1ABB531100877008 /* JoinedFaviconsHistoryTable.swift */ = {isa = PBXFileReference; fileEncoding = 4; lastKnownFileType = sourcecode.swift; path = JoinedFaviconsHistoryTable.swift; sourceTree = "<group>"; };
		2FCAE2501ABB531100877008 /* JoinedHistoryVisitsTable.swift */ = {isa = PBXFileReference; fileEncoding = 4; lastKnownFileType = sourcecode.swift; path = JoinedHistoryVisitsTable.swift; sourceTree = "<group>"; };
		2FCAE2511ABB531100877008 /* ReadingListTable.swift */ = {isa = PBXFileReference; fileEncoding = 4; lastKnownFileType = sourcecode.swift; path = ReadingListTable.swift; sourceTree = "<group>"; };
		2FCAE2521ABB531100877008 /* RemoteTabsTable.swift */ = {isa = PBXFileReference; fileEncoding = 4; lastKnownFileType = sourcecode.swift; path = RemoteTabsTable.swift; sourceTree = "<group>"; };
		2FCAE2531ABB531100877008 /* SchemaTable.swift */ = {isa = PBXFileReference; fileEncoding = 4; lastKnownFileType = sourcecode.swift; path = SchemaTable.swift; sourceTree = "<group>"; };
		2FCAE2541ABB531100877008 /* SQLFavicons.swift */ = {isa = PBXFileReference; fileEncoding = 4; lastKnownFileType = sourcecode.swift; path = SQLFavicons.swift; sourceTree = "<group>"; };
		2FCAE2551ABB531100877008 /* SQLiteHistory.swift */ = {isa = PBXFileReference; fileEncoding = 4; lastKnownFileType = sourcecode.swift; path = SQLiteHistory.swift; sourceTree = "<group>"; };
		2FCAE2561ABB531100877008 /* SQLitePasswords.swift */ = {isa = PBXFileReference; fileEncoding = 4; lastKnownFileType = sourcecode.swift; path = SQLitePasswords.swift; sourceTree = "<group>"; };
		2FCAE2571ABB531100877008 /* SQLiteReadingList.swift */ = {isa = PBXFileReference; fileEncoding = 4; lastKnownFileType = sourcecode.swift; path = SQLiteReadingList.swift; sourceTree = "<group>"; };
		2FCAE2581ABB531100877008 /* SQLiteRemoteClientsAndTabs.swift */ = {isa = PBXFileReference; fileEncoding = 4; lastKnownFileType = sourcecode.swift; path = SQLiteRemoteClientsAndTabs.swift; sourceTree = "<group>"; };
		2FCAE2591ABB531100877008 /* VisitsTable.swift */ = {isa = PBXFileReference; fileEncoding = 4; lastKnownFileType = sourcecode.swift; path = VisitsTable.swift; sourceTree = "<group>"; };
		2FCAE25B1ABB531100877008 /* SwiftData.swift */ = {isa = PBXFileReference; fileEncoding = 4; lastKnownFileType = sourcecode.swift; path = SwiftData.swift; sourceTree = "<group>"; };
		2FCAE25C1ABB531100877008 /* Visit.swift */ = {isa = PBXFileReference; fileEncoding = 4; lastKnownFileType = sourcecode.swift; path = Visit.swift; sourceTree = "<group>"; };
		2FCAE2791ABB533A00877008 /* MockFiles.swift */ = {isa = PBXFileReference; fileEncoding = 4; lastKnownFileType = sourcecode.swift; path = MockFiles.swift; sourceTree = "<group>"; };
		2FCAE27A1ABB533A00877008 /* SQLiteRemoteClientsAndTabsTests.swift */ = {isa = PBXFileReference; fileEncoding = 4; lastKnownFileType = sourcecode.swift; path = SQLiteRemoteClientsAndTabsTests.swift; sourceTree = "<group>"; };
		2FCAE27B1ABB533A00877008 /* TestBookmarks.swift */ = {isa = PBXFileReference; fileEncoding = 4; lastKnownFileType = sourcecode.swift; path = TestBookmarks.swift; sourceTree = "<group>"; };
		2FCAE27C1ABB533A00877008 /* TestFaviconsTable.swift */ = {isa = PBXFileReference; fileEncoding = 4; lastKnownFileType = sourcecode.swift; path = TestFaviconsTable.swift; sourceTree = "<group>"; };
		2FCAE27D1ABB533A00877008 /* TestHistoryTable.swift */ = {isa = PBXFileReference; fileEncoding = 4; lastKnownFileType = sourcecode.swift; path = TestHistoryTable.swift; sourceTree = "<group>"; };
		2FCAE27E1ABB533A00877008 /* TestJoinedFaviconTable.swift */ = {isa = PBXFileReference; fileEncoding = 4; lastKnownFileType = sourcecode.swift; path = TestJoinedFaviconTable.swift; sourceTree = "<group>"; };
		2FCAE27F1ABB533A00877008 /* TestJoinedHistoryVisits.swift */ = {isa = PBXFileReference; fileEncoding = 4; lastKnownFileType = sourcecode.swift; path = TestJoinedHistoryVisits.swift; sourceTree = "<group>"; };
		2FCAE2801ABB533A00877008 /* TestReadingListTable.swift */ = {isa = PBXFileReference; fileEncoding = 4; lastKnownFileType = sourcecode.swift; path = TestReadingListTable.swift; sourceTree = "<group>"; };
		2FCAE2811ABB533A00877008 /* TestSQLiteReadingList.swift */ = {isa = PBXFileReference; fileEncoding = 4; lastKnownFileType = sourcecode.swift; path = TestSQLiteReadingList.swift; sourceTree = "<group>"; };
		2FCAE2821ABB533A00877008 /* TestTableTable.swift */ = {isa = PBXFileReference; fileEncoding = 4; lastKnownFileType = sourcecode.swift; path = TestTableTable.swift; sourceTree = "<group>"; };
		2FCAE2831ABB533A00877008 /* TestVisitsTable.swift */ = {isa = PBXFileReference; fileEncoding = 4; lastKnownFileType = sourcecode.swift; path = TestVisitsTable.swift; sourceTree = "<group>"; };
		2FCAE28F1ABB53AA00877008 /* libsqlite3.dylib */ = {isa = PBXFileReference; lastKnownFileType = "compiled.mach-o.dylib"; name = libsqlite3.dylib; path = usr/lib/libsqlite3.dylib; sourceTree = SDKROOT; };
		2FCAE33D1ABB5F1800877008 /* Storage-Bridging-Header.h */ = {isa = PBXFileReference; fileEncoding = 4; lastKnownFileType = sourcecode.c.h; path = "Storage-Bridging-Header.h"; sourceTree = "<group>"; };
		2FDB10921A9FBEC5006CF312 /* ProfilePrefsTests.swift */ = {isa = PBXFileReference; fileEncoding = 4; lastKnownFileType = sourcecode.swift; path = ProfilePrefsTests.swift; sourceTree = "<group>"; };
		2FDE87FD1ABB3817005317B1 /* RemoteTabsPanel.swift */ = {isa = PBXFileReference; fileEncoding = 4; lastKnownFileType = sourcecode.swift; path = RemoteTabsPanel.swift; sourceTree = "<group>"; };
		2FEBABAE1AB3659000DB5728 /* ResultTests.swift */ = {isa = PBXFileReference; fileEncoding = 4; lastKnownFileType = sourcecode.swift; name = ResultTests.swift; path = SyncTests/ResultTests.swift; sourceTree = "<group>"; };
		39A362B21AAF5E2B00F47390 /* XCGLogger.xcodeproj */ = {isa = PBXFileReference; lastKnownFileType = "wrapper.pb-project"; name = XCGLogger.xcodeproj; path = Carthage/Checkouts/XCGLogger/XCGLogger/Library/XCGLogger.xcodeproj; sourceTree = "<group>"; };
		4A59BF410BBD9B3BE71F4C7C /* TestHistory.swift */ = {isa = PBXFileReference; fileEncoding = 4; lastKnownFileType = sourcecode.swift; path = TestHistory.swift; sourceTree = "<group>"; };
		59A6825233896FC846499289 /* HistoryPanel.swift */ = {isa = PBXFileReference; fileEncoding = 4; lastKnownFileType = sourcecode.swift; path = HistoryPanel.swift; sourceTree = "<group>"; };
		59A6839879D615FC1C0D71CE /* BookmarksPanel.swift */ = {isa = PBXFileReference; fileEncoding = 4; lastKnownFileType = sourcecode.swift; path = BookmarksPanel.swift; sourceTree = "<group>"; };
		59A685F4EAD19EDEC854BCA4 /* ReaderPanel.swift */ = {isa = PBXFileReference; fileEncoding = 4; lastKnownFileType = sourcecode.swift; path = ReaderPanel.swift; sourceTree = "<group>"; };
		59A68B1F857A8638598A63A0 /* TwoLineCell.swift */ = {isa = PBXFileReference; fileEncoding = 4; lastKnownFileType = sourcecode.swift; path = TwoLineCell.swift; sourceTree = "<group>"; };
		59A68CCB63E2A565CB03F832 /* SearchViewController.swift */ = {isa = PBXFileReference; fileEncoding = 4; lastKnownFileType = sourcecode.swift; path = SearchViewController.swift; sourceTree = "<group>"; };
		9B64C2A71A6451A800473AE3 /* LongPress.js */ = {isa = PBXFileReference; fileEncoding = 4; lastKnownFileType = sourcecode.javascript; name = LongPress.js; path = JavaScripts/LongPress.js; sourceTree = "<group>"; };
		9B9AE2231A48B9A500AF2C23 /* LongPressGestureRecognizer.swift */ = {isa = PBXFileReference; fileEncoding = 4; lastKnownFileType = sourcecode.swift; path = LongPressGestureRecognizer.swift; sourceTree = "<group>"; };
		D301AAED1A3A55B70078DD1D /* TabTrayController.swift */ = {isa = PBXFileReference; fileEncoding = 4; lastKnownFileType = sourcecode.swift; path = TabTrayController.swift; sourceTree = "<group>"; };
		D308E4E31A5306F500842685 /* SearchEngines.swift */ = {isa = PBXFileReference; fileEncoding = 4; lastKnownFileType = sourcecode.swift; path = SearchEngines.swift; sourceTree = "<group>"; };
		D30B0F2F1AA7D66300C01CA3 /* ThumbnailCell.swift */ = {isa = PBXFileReference; fileEncoding = 4; lastKnownFileType = sourcecode.swift; path = ThumbnailCell.swift; sourceTree = "<group>"; };
		D30B101D1AA7F9C600C01CA3 /* HomePanels.swift */ = {isa = PBXFileReference; fileEncoding = 4; lastKnownFileType = sourcecode.swift; path = HomePanels.swift; sourceTree = "<group>"; };
		D314E7F51A37B98700426A76 /* BrowserToolbar.swift */ = {isa = PBXFileReference; fileEncoding = 4; lastKnownFileType = sourcecode.swift; path = BrowserToolbar.swift; sourceTree = "<group>"; };
		D31A0FC61A65D6D000DC8C7E /* SearchSuggestClient.swift */ = {isa = PBXFileReference; fileEncoding = 4; lastKnownFileType = sourcecode.swift; path = SearchSuggestClient.swift; sourceTree = "<group>"; };
		D31FC2291A8D908800BAF7EC /* Alamofire.xcodeproj */ = {isa = PBXFileReference; lastKnownFileType = "wrapper.pb-project"; name = Alamofire.xcodeproj; path = Carthage/Checkouts/Alamofire/Alamofire.xcodeproj; sourceTree = "<group>"; };
		D34DC84D1A16C40C00D49B7B /* Profile.swift */ = {isa = PBXFileReference; fileEncoding = 4; lastKnownFileType = sourcecode.swift; path = Profile.swift; sourceTree = "<group>"; };
		D34DC8521A16C40C00D49B7B /* RestAPI.swift */ = {isa = PBXFileReference; fileEncoding = 4; lastKnownFileType = sourcecode.swift; path = RestAPI.swift; sourceTree = "<group>"; };
		D35275151AA8D13B00E9C906 /* ColorUtils.swift */ = {isa = PBXFileReference; fileEncoding = 4; lastKnownFileType = sourcecode.swift; path = ColorUtils.swift; sourceTree = "<group>"; };
		D38A1BEC1A9FA2CA00F6A386 /* SiteTableViewController.swift */ = {isa = PBXFileReference; fileEncoding = 4; lastKnownFileType = sourcecode.swift; path = SiteTableViewController.swift; sourceTree = "<group>"; };
		D38A1BED1A9FA2CA00F6A386 /* SiteTableViewControllerHeader.xib */ = {isa = PBXFileReference; fileEncoding = 4; lastKnownFileType = file.xib; path = SiteTableViewControllerHeader.xib; sourceTree = "<group>"; };
		D38B2CD81A8D94CA0040E6B5 /* Snap.xcodeproj */ = {isa = PBXFileReference; lastKnownFileType = "wrapper.pb-project"; name = Snap.xcodeproj; path = Carthage/Checkouts/Snap/Snap.xcodeproj; sourceTree = "<group>"; };
		D38B2D101A8D96D00040E6B5 /* GCDWebServer.h */ = {isa = PBXFileReference; fileEncoding = 4; lastKnownFileType = sourcecode.c.h; path = GCDWebServer.h; sourceTree = "<group>"; };
		D38B2D111A8D96D00040E6B5 /* GCDWebServer.m */ = {isa = PBXFileReference; fileEncoding = 4; lastKnownFileType = sourcecode.c.objc; path = GCDWebServer.m; sourceTree = "<group>"; };
		D38B2D121A8D96D00040E6B5 /* GCDWebServerConnection.h */ = {isa = PBXFileReference; fileEncoding = 4; lastKnownFileType = sourcecode.c.h; path = GCDWebServerConnection.h; sourceTree = "<group>"; };
		D38B2D131A8D96D00040E6B5 /* GCDWebServerConnection.m */ = {isa = PBXFileReference; fileEncoding = 4; lastKnownFileType = sourcecode.c.objc; path = GCDWebServerConnection.m; sourceTree = "<group>"; };
		D38B2D141A8D96D00040E6B5 /* GCDWebServerFunctions.h */ = {isa = PBXFileReference; fileEncoding = 4; lastKnownFileType = sourcecode.c.h; path = GCDWebServerFunctions.h; sourceTree = "<group>"; };
		D38B2D151A8D96D00040E6B5 /* GCDWebServerFunctions.m */ = {isa = PBXFileReference; fileEncoding = 4; lastKnownFileType = sourcecode.c.objc; path = GCDWebServerFunctions.m; sourceTree = "<group>"; };
		D38B2D161A8D96D00040E6B5 /* GCDWebServerHTTPStatusCodes.h */ = {isa = PBXFileReference; fileEncoding = 4; lastKnownFileType = sourcecode.c.h; path = GCDWebServerHTTPStatusCodes.h; sourceTree = "<group>"; };
		D38B2D171A8D96D00040E6B5 /* GCDWebServerPrivate.h */ = {isa = PBXFileReference; fileEncoding = 4; lastKnownFileType = sourcecode.c.h; path = GCDWebServerPrivate.h; sourceTree = "<group>"; };
		D38B2D181A8D96D00040E6B5 /* GCDWebServerRequest.h */ = {isa = PBXFileReference; fileEncoding = 4; lastKnownFileType = sourcecode.c.h; path = GCDWebServerRequest.h; sourceTree = "<group>"; };
		D38B2D191A8D96D00040E6B5 /* GCDWebServerRequest.m */ = {isa = PBXFileReference; fileEncoding = 4; lastKnownFileType = sourcecode.c.objc; path = GCDWebServerRequest.m; sourceTree = "<group>"; };
		D38B2D1A1A8D96D00040E6B5 /* GCDWebServerResponse.h */ = {isa = PBXFileReference; fileEncoding = 4; lastKnownFileType = sourcecode.c.h; path = GCDWebServerResponse.h; sourceTree = "<group>"; };
		D38B2D1B1A8D96D00040E6B5 /* GCDWebServerResponse.m */ = {isa = PBXFileReference; fileEncoding = 4; lastKnownFileType = sourcecode.c.objc; path = GCDWebServerResponse.m; sourceTree = "<group>"; };
		D38B2D1D1A8D96D00040E6B5 /* GCDWebServerDataRequest.h */ = {isa = PBXFileReference; fileEncoding = 4; lastKnownFileType = sourcecode.c.h; path = GCDWebServerDataRequest.h; sourceTree = "<group>"; };
		D38B2D1E1A8D96D00040E6B5 /* GCDWebServerDataRequest.m */ = {isa = PBXFileReference; fileEncoding = 4; lastKnownFileType = sourcecode.c.objc; path = GCDWebServerDataRequest.m; sourceTree = "<group>"; };
		D38B2D1F1A8D96D00040E6B5 /* GCDWebServerFileRequest.h */ = {isa = PBXFileReference; fileEncoding = 4; lastKnownFileType = sourcecode.c.h; path = GCDWebServerFileRequest.h; sourceTree = "<group>"; };
		D38B2D201A8D96D00040E6B5 /* GCDWebServerFileRequest.m */ = {isa = PBXFileReference; fileEncoding = 4; lastKnownFileType = sourcecode.c.objc; path = GCDWebServerFileRequest.m; sourceTree = "<group>"; };
		D38B2D211A8D96D00040E6B5 /* GCDWebServerMultiPartFormRequest.h */ = {isa = PBXFileReference; fileEncoding = 4; lastKnownFileType = sourcecode.c.h; path = GCDWebServerMultiPartFormRequest.h; sourceTree = "<group>"; };
		D38B2D221A8D96D00040E6B5 /* GCDWebServerMultiPartFormRequest.m */ = {isa = PBXFileReference; fileEncoding = 4; lastKnownFileType = sourcecode.c.objc; path = GCDWebServerMultiPartFormRequest.m; sourceTree = "<group>"; };
		D38B2D231A8D96D00040E6B5 /* GCDWebServerURLEncodedFormRequest.h */ = {isa = PBXFileReference; fileEncoding = 4; lastKnownFileType = sourcecode.c.h; path = GCDWebServerURLEncodedFormRequest.h; sourceTree = "<group>"; };
		D38B2D241A8D96D00040E6B5 /* GCDWebServerURLEncodedFormRequest.m */ = {isa = PBXFileReference; fileEncoding = 4; lastKnownFileType = sourcecode.c.objc; path = GCDWebServerURLEncodedFormRequest.m; sourceTree = "<group>"; };
		D38B2D261A8D96D00040E6B5 /* GCDWebServerDataResponse.h */ = {isa = PBXFileReference; fileEncoding = 4; lastKnownFileType = sourcecode.c.h; path = GCDWebServerDataResponse.h; sourceTree = "<group>"; };
		D38B2D271A8D96D00040E6B5 /* GCDWebServerDataResponse.m */ = {isa = PBXFileReference; fileEncoding = 4; lastKnownFileType = sourcecode.c.objc; path = GCDWebServerDataResponse.m; sourceTree = "<group>"; };
		D38B2D281A8D96D00040E6B5 /* GCDWebServerErrorResponse.h */ = {isa = PBXFileReference; fileEncoding = 4; lastKnownFileType = sourcecode.c.h; path = GCDWebServerErrorResponse.h; sourceTree = "<group>"; };
		D38B2D291A8D96D00040E6B5 /* GCDWebServerErrorResponse.m */ = {isa = PBXFileReference; fileEncoding = 4; lastKnownFileType = sourcecode.c.objc; path = GCDWebServerErrorResponse.m; sourceTree = "<group>"; };
		D38B2D2A1A8D96D00040E6B5 /* GCDWebServerFileResponse.h */ = {isa = PBXFileReference; fileEncoding = 4; lastKnownFileType = sourcecode.c.h; path = GCDWebServerFileResponse.h; sourceTree = "<group>"; };
		D38B2D2B1A8D96D00040E6B5 /* GCDWebServerFileResponse.m */ = {isa = PBXFileReference; fileEncoding = 4; lastKnownFileType = sourcecode.c.objc; path = GCDWebServerFileResponse.m; sourceTree = "<group>"; };
		D38B2D2C1A8D96D00040E6B5 /* GCDWebServerStreamedResponse.h */ = {isa = PBXFileReference; fileEncoding = 4; lastKnownFileType = sourcecode.c.h; path = GCDWebServerStreamedResponse.h; sourceTree = "<group>"; };
		D38B2D2D1A8D96D00040E6B5 /* GCDWebServerStreamedResponse.m */ = {isa = PBXFileReference; fileEncoding = 4; lastKnownFileType = sourcecode.c.objc; path = GCDWebServerStreamedResponse.m; sourceTree = "<group>"; };
		D38B2D621A8D976A0040E6B5 /* KIF.xcodeproj */ = {isa = PBXFileReference; lastKnownFileType = "wrapper.pb-project"; name = KIF.xcodeproj; path = Carthage/Checkouts/KIF/KIF.xcodeproj; sourceTree = "<group>"; };
		D38B2D761A8D98380040E6B5 /* SWXMLHash.xcodeproj */ = {isa = PBXFileReference; lastKnownFileType = "wrapper.pb-project"; name = SWXMLHash.xcodeproj; path = Carthage/Checkouts/SWXMLHash/SWXMLHash.xcodeproj; sourceTree = "<group>"; };
		D3968F241A38FE8500CEFD3B /* TabManager.swift */ = {isa = PBXFileReference; fileEncoding = 4; lastKnownFileType = sourcecode.swift; path = TabManager.swift; sourceTree = "<group>"; };
		D39999A81AA01D65005AED21 /* KeyboardHelper.swift */ = {isa = PBXFileReference; fileEncoding = 4; lastKnownFileType = sourcecode.swift; path = KeyboardHelper.swift; sourceTree = "<group>"; };
		D39FA15F1A83E0EC00EE869C /* UITests.xctest */ = {isa = PBXFileReference; explicitFileType = wrapper.cfbundle; includeInIndex = 0; path = UITests.xctest; sourceTree = BUILT_PRODUCTS_DIR; };
		D39FA1621A83E0EC00EE869C /* Info.plist */ = {isa = PBXFileReference; lastKnownFileType = text.plist.xml; path = Info.plist; sourceTree = "<group>"; };
		D39FA16B1A83E17800EE869C /* CoreGraphics.framework */ = {isa = PBXFileReference; lastKnownFileType = wrapper.framework; name = CoreGraphics.framework; path = System/Library/Frameworks/CoreGraphics.framework; sourceTree = SDKROOT; };
		D39FA16F1A83E62600EE869C /* UITests-Bridging-Header.h */ = {isa = PBXFileReference; lastKnownFileType = sourcecode.c.h; path = "UITests-Bridging-Header.h"; sourceTree = "<group>"; };
		D39FA1801A83E84900EE869C /* Global.swift */ = {isa = PBXFileReference; fileEncoding = 4; lastKnownFileType = sourcecode.swift; path = Global.swift; sourceTree = "<group>"; };
		D39FA1821A83E87900EE869C /* NavigationTests.swift */ = {isa = PBXFileReference; fileEncoding = 4; lastKnownFileType = sourcecode.swift; path = NavigationTests.swift; sourceTree = "<group>"; };
		D3A994951A3686BD008AD1AC /* BrowserViewController.swift */ = {isa = PBXFileReference; fileEncoding = 4; lastKnownFileType = sourcecode.swift; path = BrowserViewController.swift; sourceTree = "<group>"; };
		D3A994961A3686BD008AD1AC /* Browser.swift */ = {isa = PBXFileReference; fileEncoding = 4; lastKnownFileType = sourcecode.swift; path = Browser.swift; sourceTree = "<group>"; };
		D3C744CC1A687D6C004CE85D /* URIFixup.swift */ = {isa = PBXFileReference; fileEncoding = 4; lastKnownFileType = sourcecode.swift; path = URIFixup.swift; sourceTree = "<group>"; };
		D3E171C11A841EAD00AB44CD /* KIFHelper.js */ = {isa = PBXFileReference; fileEncoding = 4; lastKnownFileType = sourcecode.javascript; path = KIFHelper.js; sourceTree = "<group>"; };
		D3FA777A1A43B2990010CD32 /* SearchTests.swift */ = {isa = PBXFileReference; fileEncoding = 4; lastKnownFileType = sourcecode.swift; path = SearchTests.swift; sourceTree = "<group>"; };
		D3FA77831A43B2CE0010CD32 /* OpenSearch.swift */ = {isa = PBXFileReference; fileEncoding = 4; lastKnownFileType = sourcecode.swift; path = OpenSearch.swift; sourceTree = "<group>"; };
		D3FA77C31A44F9A80010CD32 /* Locales */ = {isa = PBXFileReference; lastKnownFileType = folder; path = Locales; sourceTree = "<group>"; };
		E40FAB0B1A7ABB77009CB80D /* WebServer.swift */ = {isa = PBXFileReference; fileEncoding = 4; lastKnownFileType = sourcecode.swift; path = WebServer.swift; sourceTree = "<group>"; };
		E414F0781A8445A500283322 /* FennecAurora.entitlements */ = {isa = PBXFileReference; fileEncoding = 4; lastKnownFileType = text.xml; path = FennecAurora.entitlements; sourceTree = "<group>"; };
		E41A7D4A1A1BE04500245963 /* InitialViewController.swift */ = {isa = PBXFileReference; fileEncoding = 4; lastKnownFileType = sourcecode.swift; path = InitialViewController.swift; sourceTree = "<group>"; };
		E42475CF1AB73B9B00B23D33 /* SWCellScrollView.h */ = {isa = PBXFileReference; fileEncoding = 4; lastKnownFileType = sourcecode.c.h; name = SWCellScrollView.h; path = Carthage/Checkouts/SWTableViewCell/SWTableViewCell/PodFiles/SWCellScrollView.h; sourceTree = "<group>"; };
		E42475D01AB73B9B00B23D33 /* SWCellScrollView.m */ = {isa = PBXFileReference; fileEncoding = 4; lastKnownFileType = sourcecode.c.objc; name = SWCellScrollView.m; path = Carthage/Checkouts/SWTableViewCell/SWTableViewCell/PodFiles/SWCellScrollView.m; sourceTree = "<group>"; };
		E42475D11AB73B9B00B23D33 /* SWLongPressGestureRecognizer.h */ = {isa = PBXFileReference; fileEncoding = 4; lastKnownFileType = sourcecode.c.h; name = SWLongPressGestureRecognizer.h; path = Carthage/Checkouts/SWTableViewCell/SWTableViewCell/PodFiles/SWLongPressGestureRecognizer.h; sourceTree = "<group>"; };
		E42475D21AB73B9B00B23D33 /* SWLongPressGestureRecognizer.m */ = {isa = PBXFileReference; fileEncoding = 4; lastKnownFileType = sourcecode.c.objc; name = SWLongPressGestureRecognizer.m; path = Carthage/Checkouts/SWTableViewCell/SWTableViewCell/PodFiles/SWLongPressGestureRecognizer.m; sourceTree = "<group>"; };
		E42475D31AB73B9B00B23D33 /* SWTableViewCell.h */ = {isa = PBXFileReference; fileEncoding = 4; lastKnownFileType = sourcecode.c.h; name = SWTableViewCell.h; path = Carthage/Checkouts/SWTableViewCell/SWTableViewCell/PodFiles/SWTableViewCell.h; sourceTree = "<group>"; };
		E42475D41AB73B9B00B23D33 /* SWTableViewCell.m */ = {isa = PBXFileReference; fileEncoding = 4; lastKnownFileType = sourcecode.c.objc; name = SWTableViewCell.m; path = Carthage/Checkouts/SWTableViewCell/SWTableViewCell/PodFiles/SWTableViewCell.m; sourceTree = "<group>"; };
		E42475D51AB73B9B00B23D33 /* SWUtilityButtonTapGestureRecognizer.h */ = {isa = PBXFileReference; fileEncoding = 4; lastKnownFileType = sourcecode.c.h; name = SWUtilityButtonTapGestureRecognizer.h; path = Carthage/Checkouts/SWTableViewCell/SWTableViewCell/PodFiles/SWUtilityButtonTapGestureRecognizer.h; sourceTree = "<group>"; };
		E42475D61AB73B9B00B23D33 /* SWUtilityButtonTapGestureRecognizer.m */ = {isa = PBXFileReference; fileEncoding = 4; lastKnownFileType = sourcecode.c.objc; name = SWUtilityButtonTapGestureRecognizer.m; path = Carthage/Checkouts/SWTableViewCell/SWTableViewCell/PodFiles/SWUtilityButtonTapGestureRecognizer.m; sourceTree = "<group>"; };
		E42475D71AB73B9B00B23D33 /* SWUtilityButtonView.h */ = {isa = PBXFileReference; fileEncoding = 4; lastKnownFileType = sourcecode.c.h; name = SWUtilityButtonView.h; path = Carthage/Checkouts/SWTableViewCell/SWTableViewCell/PodFiles/SWUtilityButtonView.h; sourceTree = "<group>"; };
		E42475D81AB73B9B00B23D33 /* SWUtilityButtonView.m */ = {isa = PBXFileReference; fileEncoding = 4; lastKnownFileType = sourcecode.c.objc; name = SWUtilityButtonView.m; path = Carthage/Checkouts/SWTableViewCell/SWTableViewCell/PodFiles/SWUtilityButtonView.m; sourceTree = "<group>"; };
		E42CCDE21A23A6F900B794D3 /* Clients.swift */ = {isa = PBXFileReference; fileEncoding = 4; lastKnownFileType = sourcecode.swift; path = Clients.swift; sourceTree = "<group>"; };
		E42CCE001A24C4E300B794D3 /* ExtensionUtils.swift */ = {isa = PBXFileReference; fileEncoding = 4; lastKnownFileType = sourcecode.swift; path = ExtensionUtils.swift; sourceTree = "<group>"; };
		E47616C61AB74CA600E7DD25 /* ReaderModeBarView.swift */ = {isa = PBXFileReference; fileEncoding = 4; lastKnownFileType = sourcecode.swift; path = ReaderModeBarView.swift; sourceTree = "<group>"; };
		E4988B351A9B82D8008B8B92 /* Fennec.entitlements */ = {isa = PBXFileReference; lastKnownFileType = text.xml; path = Fennec.entitlements; sourceTree = "<group>"; };
		E4988B4C1A9B82E0008B8B92 /* Fennec.entitlements */ = {isa = PBXFileReference; lastKnownFileType = text.xml; path = Fennec.entitlements; sourceTree = "<group>"; };
		E4988B571A9B95FF008B8B92 /* FennecNightly.entitlements */ = {isa = PBXFileReference; lastKnownFileType = text.xml; path = FennecNightly.entitlements; sourceTree = "<group>"; };
		E4988B6E1A9B964B008B8B92 /* FennecNightly.entitlements */ = {isa = PBXFileReference; lastKnownFileType = text.xml; path = FennecNightly.entitlements; sourceTree = "<group>"; };
		E4988B6F1A9B965A008B8B92 /* FennecNightly.entitlements */ = {isa = PBXFileReference; lastKnownFileType = text.xml; path = FennecNightly.entitlements; sourceTree = "<group>"; };
		E4A960051ABB9C450069AD6F /* ReaderModeUtils.swift */ = {isa = PBXFileReference; fileEncoding = 4; lastKnownFileType = sourcecode.swift; path = ReaderModeUtils.swift; sourceTree = "<group>"; };
		E4B423BD1AB9FE6A007E66C8 /* ReaderModeCache.swift */ = {isa = PBXFileReference; fileEncoding = 4; lastKnownFileType = sourcecode.swift; path = ReaderModeCache.swift; sourceTree = "<group>"; };
		E4B423DC1ABA0318007E66C8 /* ReaderModeHandlers.swift */ = {isa = PBXFileReference; fileEncoding = 4; lastKnownFileType = sourcecode.swift; path = ReaderModeHandlers.swift; sourceTree = "<group>"; };
		E4B7B73A1A793CF20022C5E0 /* CharisSILB.ttf */ = {isa = PBXFileReference; lastKnownFileType = file; path = CharisSILB.ttf; sourceTree = "<group>"; };
		E4B7B73B1A793CF20022C5E0 /* CharisSILBI.ttf */ = {isa = PBXFileReference; lastKnownFileType = file; path = CharisSILBI.ttf; sourceTree = "<group>"; };
		E4B7B73C1A793CF20022C5E0 /* CharisSILI.ttf */ = {isa = PBXFileReference; lastKnownFileType = file; path = CharisSILI.ttf; sourceTree = "<group>"; };
		E4B7B73D1A793CF20022C5E0 /* CharisSILR.ttf */ = {isa = PBXFileReference; lastKnownFileType = file; path = CharisSILR.ttf; sourceTree = "<group>"; };
		E4B7B7411A793CF20022C5E0 /* FiraSans-Bold.ttf */ = {isa = PBXFileReference; lastKnownFileType = file; path = "FiraSans-Bold.ttf"; sourceTree = "<group>"; };
		E4B7B7421A793CF20022C5E0 /* FiraSans-BoldItalic.ttf */ = {isa = PBXFileReference; lastKnownFileType = file; path = "FiraSans-BoldItalic.ttf"; sourceTree = "<group>"; };
		E4B7B7511A793CF20022C5E0 /* FiraSans-Italic.ttf */ = {isa = PBXFileReference; lastKnownFileType = file; path = "FiraSans-Italic.ttf"; sourceTree = "<group>"; };
		E4B7B7521A793CF20022C5E0 /* FiraSans-Light.ttf */ = {isa = PBXFileReference; lastKnownFileType = file; path = "FiraSans-Light.ttf"; sourceTree = "<group>"; };
		E4B7B7561A793CF20022C5E0 /* FiraSans-Regular.ttf */ = {isa = PBXFileReference; lastKnownFileType = file; path = "FiraSans-Regular.ttf"; sourceTree = "<group>"; };
		E4B7B7571A793CF20022C5E0 /* FiraSans-SemiBold.ttf */ = {isa = PBXFileReference; lastKnownFileType = file; path = "FiraSans-SemiBold.ttf"; sourceTree = "<group>"; };
		E4B7B75F1A793CF20022C5E0 /* FiraSans-UltraLight.ttf */ = {isa = PBXFileReference; lastKnownFileType = file; path = "FiraSans-UltraLight.ttf"; sourceTree = "<group>"; };
		E4CD9E901A6897FB00318571 /* ReaderMode.swift */ = {isa = PBXFileReference; fileEncoding = 4; lastKnownFileType = sourcecode.swift; path = ReaderMode.swift; sourceTree = "<group>"; };
		E4CD9E991A68980A00318571 /* ReaderMode.js */ = {isa = PBXFileReference; fileEncoding = 4; lastKnownFileType = sourcecode.javascript; path = ReaderMode.js; sourceTree = "<group>"; };
		E4CD9F191A6D9B7B00318571 /* libz.dylib */ = {isa = PBXFileReference; lastKnownFileType = "compiled.mach-o.dylib"; name = libz.dylib; path = usr/lib/libz.dylib; sourceTree = SDKROOT; };
		E4CD9F1C1A6D9C2800318571 /* WebServerTests.swift */ = {isa = PBXFileReference; fileEncoding = 4; lastKnownFileType = sourcecode.swift; path = WebServerTests.swift; sourceTree = "<group>"; };
		E4CD9F2C1A6DC91200318571 /* BrowserLocationView.swift */ = {isa = PBXFileReference; fileEncoding = 4; lastKnownFileType = sourcecode.swift; path = BrowserLocationView.swift; sourceTree = "<group>"; };
		E4CD9F531A71506400318571 /* Reader.html */ = {isa = PBXFileReference; fileEncoding = 4; lastKnownFileType = text.html; path = Reader.html; sourceTree = "<group>"; };
		E4CD9F5A1A71506C00318571 /* Reader.css */ = {isa = PBXFileReference; fileEncoding = 4; lastKnownFileType = text.css; path = Reader.css; sourceTree = "<group>"; };
		E4CD9F6C1A77DD2800318571 /* ReaderModeStyleViewController.swift */ = {isa = PBXFileReference; fileEncoding = 4; lastKnownFileType = sourcecode.swift; path = ReaderModeStyleViewController.swift; sourceTree = "<group>"; };
		E4D6BEB51A092E0300F538BD /* Fennec.entitlements */ = {isa = PBXFileReference; lastKnownFileType = text.xml; path = Fennec.entitlements; sourceTree = "<group>"; };
		E4D6BEB81A0930EC00F538BD /* LaunchScreen.xib */ = {isa = PBXFileReference; fileEncoding = 4; lastKnownFileType = file.xib; path = LaunchScreen.xib; sourceTree = "<group>"; };
		E4ECCD8C1AB091470005E717 /* Reader.xcassets */ = {isa = PBXFileReference; lastKnownFileType = folder.assetcatalog; path = Reader.xcassets; sourceTree = "<group>"; };
		E4ECCDAD1AB131770005E717 /* FiraSans-Medium.ttf */ = {isa = PBXFileReference; lastKnownFileType = file; path = "FiraSans-Medium.ttf"; sourceTree = "<group>"; };
		E4F21AA51A13C4A300B0FAAA /* Images.xcassets */ = {isa = PBXFileReference; lastKnownFileType = folder.assetcatalog; path = Images.xcassets; sourceTree = "<group>"; };
		F84B21BE1A090F8100AAB793 /* Client.app */ = {isa = PBXFileReference; explicitFileType = wrapper.application; includeInIndex = 0; path = Client.app; sourceTree = BUILT_PRODUCTS_DIR; };
		F84B21D31A090F8100AAB793 /* FennecAurora.xctest */ = {isa = PBXFileReference; explicitFileType = wrapper.cfbundle; includeInIndex = 0; path = FennecAurora.xctest; sourceTree = BUILT_PRODUCTS_DIR; };
		F84B21D81A090F8100AAB793 /* Info.plist */ = {isa = PBXFileReference; lastKnownFileType = text.plist.xml; path = Info.plist; sourceTree = "<group>"; };
		F84B21D91A090F8100AAB793 /* ClientTests.swift */ = {isa = PBXFileReference; lastKnownFileType = sourcecode.swift; path = ClientTests.swift; sourceTree = "<group>"; };
		F84B21E51A0910F600AAB793 /* AppDelegate.swift */ = {isa = PBXFileReference; fileEncoding = 4; lastKnownFileType = sourcecode.swift; path = AppDelegate.swift; sourceTree = "<group>"; };
		F84B21EF1A0910F600AAB793 /* Images.xcassets */ = {isa = PBXFileReference; lastKnownFileType = folder.assetcatalog; path = Images.xcassets; sourceTree = "<group>"; };
		F84B21F61A0910F600AAB793 /* Readability.js */ = {isa = PBXFileReference; fileEncoding = 4; lastKnownFileType = sourcecode.javascript; path = Readability.js; sourceTree = "<group>"; };
		F84B22221A09122500AAB793 /* HomePanelViewController.swift */ = {isa = PBXFileReference; fileEncoding = 4; lastKnownFileType = sourcecode.swift; path = HomePanelViewController.swift; sourceTree = "<group>"; };
		F84B22261A09127C00AAB793 /* Home.xcassets */ = {isa = PBXFileReference; lastKnownFileType = folder.assetcatalog; path = Home.xcassets; sourceTree = "<group>"; };
		F84B22431A09165600AAB793 /* Info.plist */ = {isa = PBXFileReference; fileEncoding = 4; lastKnownFileType = text.plist.xml; path = Info.plist; sourceTree = "<group>"; };
		F84B22491A0920C600AAB793 /* ShareTo.appex */ = {isa = PBXFileReference; explicitFileType = "wrapper.app-extension"; includeInIndex = 0; path = ShareTo.appex; sourceTree = BUILT_PRODUCTS_DIR; };
		F84B225C1A09210A00AAB793 /* SendTo.appex */ = {isa = PBXFileReference; explicitFileType = "wrapper.app-extension"; includeInIndex = 0; path = SendTo.appex; sourceTree = BUILT_PRODUCTS_DIR; };
		F8708D201A0970990051AB07 /* ActionViewController.swift */ = {isa = PBXFileReference; lastKnownFileType = sourcecode.swift; path = ActionViewController.swift; sourceTree = "<group>"; };
		F8708D211A0970990051AB07 /* Info.plist */ = {isa = PBXFileReference; lastKnownFileType = text.plist.xml; path = Info.plist; sourceTree = "<group>"; };
		F8708D221A0970990051AB07 /* MainInterface.storyboard */ = {isa = PBXFileReference; lastKnownFileType = file.storyboard; path = MainInterface.storyboard; sourceTree = "<group>"; };
		F8708D251A0970990051AB07 /* Images.xcassets */ = {isa = PBXFileReference; lastKnownFileType = folder.assetcatalog; path = Images.xcassets; sourceTree = "<group>"; };
		F8708D261A0970990051AB07 /* Info.plist */ = {isa = PBXFileReference; lastKnownFileType = text.plist.xml; path = Info.plist; sourceTree = "<group>"; };
		F8708D291A0970990051AB07 /* ShareViewController.swift */ = {isa = PBXFileReference; lastKnownFileType = sourcecode.swift; path = ShareViewController.swift; sourceTree = "<group>"; };
/* End PBXFileReference section */

/* Begin PBXFrameworksBuildPhase section */
		288A2D821AB8B3260023ABC3 /* Frameworks */ = {
			isa = PBXFrameworksBuildPhase;
			buildActionMask = 2147483647;
			files = (
			);
			runOnlyForDeploymentPostprocessing = 0;
		};
		28CE83DE1A1D1E7C00576538 /* Frameworks */ = {
			isa = PBXFrameworksBuildPhase;
			buildActionMask = 2147483647;
			files = (
				0B6544D31A96C5F0000DD202 /* libSDWebImage.a in Frameworks */,
				2FCAE2311ABB51F800877008 /* Storage.framework in Frameworks */,
				2FA436121ABB83B4008031D1 /* Account.framework in Frameworks */,
				D3589EF71A8D930000F28118 /* libz.dylib in Frameworks */,
				288A2D9D1AB8B3260023ABC3 /* Shared.framework in Frameworks */,
				0B8E0FF41A932BD500161DC3 /* ImageIO.framework in Frameworks */,
				E4A888161A95679500CDC337 /* FxA.framework in Frameworks */,
				39A362D91AAF5ECE00F47390 /* XCGLogger.framework in Frameworks */,
			);
			runOnlyForDeploymentPostprocessing = 0;
		};
		2FA435F71ABB83B4008031D1 /* Frameworks */ = {
			isa = PBXFrameworksBuildPhase;
			buildActionMask = 2147483647;
			files = (
			);
			runOnlyForDeploymentPostprocessing = 0;
		};
		2FA436021ABB83B4008031D1 /* Frameworks */ = {
			isa = PBXFrameworksBuildPhase;
			buildActionMask = 2147483647;
			files = (
				2FA436061ABB83B4008031D1 /* Account.framework in Frameworks */,
			);
			runOnlyForDeploymentPostprocessing = 0;
		};
		2FCAE2161ABB51F800877008 /* Frameworks */ = {
			isa = PBXFrameworksBuildPhase;
			buildActionMask = 2147483647;
			files = (
				2FCAE33F1ABB604C00877008 /* libsqlite3.dylib in Frameworks */,
			);
			runOnlyForDeploymentPostprocessing = 0;
		};
		2FCAE2211ABB51F800877008 /* Frameworks */ = {
			isa = PBXFrameworksBuildPhase;
			buildActionMask = 2147483647;
			files = (
				2FCAE2251ABB51F800877008 /* Storage.framework in Frameworks */,
			);
			runOnlyForDeploymentPostprocessing = 0;
		};
		D39FA15C1A83E0EC00EE869C /* Frameworks */ = {
			isa = PBXFrameworksBuildPhase;
			buildActionMask = 2147483647;
			files = (
				D38B2D751A8D97A40040E6B5 /* libKIF.a in Frameworks */,
				D3E171C01A83FB6300AB44CD /* libz.dylib in Frameworks */,
				D39FA16C1A83E17800EE869C /* CoreGraphics.framework in Frameworks */,
			);
			runOnlyForDeploymentPostprocessing = 0;
		};
		F84B21D01A090F8100AAB793 /* Frameworks */ = {
			isa = PBXFrameworksBuildPhase;
			buildActionMask = 2147483647;
			files = (
				E4CD9F1B1A6D9B8E00318571 /* libz.dylib in Frameworks */,
			);
			runOnlyForDeploymentPostprocessing = 0;
		};
		F84B22461A0920C600AAB793 /* Frameworks */ = {
			isa = PBXFrameworksBuildPhase;
			buildActionMask = 2147483647;
			files = (
				E4AAE2B91A956304006F8740 /* Alamofire.framework in Frameworks */,
				E4F480F51A954660003C0444 /* SWXMLHash.framework in Frameworks */,
				2FC244B31A855E05007CE41D /* FxA.framework in Frameworks */,
			);
			runOnlyForDeploymentPostprocessing = 0;
		};
		F84B22591A09210A00AAB793 /* Frameworks */ = {
			isa = PBXFrameworksBuildPhase;
			buildActionMask = 2147483647;
			files = (
				E4F481041A95466A003C0444 /* SWXMLHash.framework in Frameworks */,
				D38B2CEE1A8D95020040E6B5 /* Snap.framework in Frameworks */,
				2FC244B81A855E0D007CE41D /* FxA.framework in Frameworks */,
			);
			runOnlyForDeploymentPostprocessing = 0;
		};
/* End PBXFrameworksBuildPhase section */

/* Begin PBXGroup section */
		0B1C05D41A798B1F004C78B0 /* UIImageViewAligned */ = {
			isa = PBXGroup;
			children = (
				0B1C05D51A798B1F004C78B0 /* UIImageViewAligned.h */,
				0B1C05D61A798B1F004C78B0 /* UIImageViewAligned.m */,
			);
			name = UIImageViewAligned;
			path = ThirdParty/UIImageViewAligned/UIImageViewAligned;
			sourceTree = "<group>";
		};
		0B6544A61A96C594000DD202 /* Products */ = {
			isa = PBXGroup;
			children = (
				0B6544CA1A96C59E000DD202 /* Snap.framework */,
				0B6544CC1A96C59E000DD202 /* SnapTests.xctest */,
			);
			name = Products;
			sourceTree = "<group>";
		};
		0B6544B11A96C59E000DD202 /* Products */ = {
			isa = PBXGroup;
			children = (
				0B6544C21A96C59E000DD202 /* libSDWebImage.a */,
				0B6544C41A96C59E000DD202 /* libSDWebImage+WebP.a */,
				0B6544C61A96C59E000DD202 /* libSDWebImage+MKAnnotation.a */,
			);
			name = Products;
			sourceTree = "<group>";
		};
		288A2D7E1AB8B2AD0023ABC3 /* Result */ = {
			isa = PBXGroup;
			children = (
				288A2DB31AB8B38D0023ABC3 /* Error.swift */,
				288A2DB41AB8B38D0023ABC3 /* Result.swift */,
			);
			name = Result;
			sourceTree = "<group>";
		};
		288A2D7F1AB8B2B20023ABC3 /* Box */ = {
			isa = PBXGroup;
			children = (
				288A2DA71AB8B3700023ABC3 /* Box.swift */,
				288A2DA81AB8B3700023ABC3 /* BoxType.swift */,
				288A2DA91AB8B3700023ABC3 /* MutableBox.swift */,
			);
			name = Box;
			sourceTree = "<group>";
		};
		288A2D801AB8B2B90023ABC3 /* Deferred */ = {
			isa = PBXGroup;
			children = (
				288A2DAD1AB8B37E0023ABC3 /* Deferred.swift */,
				288A2DAE1AB8B37E0023ABC3 /* LockProtected.swift */,
				288A2DAF1AB8B37E0023ABC3 /* ReadWriteLock.swift */,
			);
			name = Deferred;
			sourceTree = "<group>";
		};
		28C077911A3B05C200834FE5 /* SyncTests */ = {
			isa = PBXGroup;
			children = (
				28C0779D1A3B066000834FE5 /* RecordTests.swift */,
				28786E541AB0F5FA009EA9EF /* DeferredTests.swift */,
				2FEBABAE1AB3659000DB5728 /* ResultTests.swift */,
			);
			name = SyncTests;
			sourceTree = "<group>";
		};
		28C077951A3B060E00834FE5 /* FxATests */ = {
			isa = PBXGroup;
			children = (
				28C077971A3B064000834FE5 /* CryptoTests.swift */,
			);
			name = FxATests;
			sourceTree = "<group>";
		};
		28CE83B71A1D1D3200576538 /* FxAClient */ = {
			isa = PBXGroup;
			children = (
				2F834D111A80629A006A0B7B /* FxASignIn.js */,
				2F834D131A80629A006A0B7B /* FxAContentViewController.swift */,
			);
			path = FxAClient;
			sourceTree = "<group>";
		};
		28CE83B91A1D1D3200576538 /* Sync */ = {
			isa = PBXGroup;
			children = (
				28CE83BB1A1D1D3200576538 /* ClientPayload.swift */,
				28CE83BC1A1D1D3200576538 /* EncryptedRecord.swift */,
				28CE83BD1A1D1D3200576538 /* KeysPayload.swift */,
				28CE83BE1A1D1D3200576538 /* Records.swift */,
				28CE83BF1A1D1D3200576538 /* SyncMeta.swift */,
			);
			path = Sync;
			sourceTree = "<group>";
		};
		28CE83CB1A1D1D5100576538 /* Products */ = {
			isa = PBXGroup;
			children = (
				28CE83D01A1D1D5100576538 /* FxA.framework */,
				28CE83D21A1D1D5100576538 /* FxATests.xctest */,
			);
			name = Products;
			sourceTree = "<group>";
		};
		28CE83EF1A1D246900576538 /* Third-Party Source */ = {
			isa = PBXGroup;
			children = (
				288A2D801AB8B2B90023ABC3 /* Deferred */,
				288A2D7F1AB8B2B20023ABC3 /* Box */,
				288A2D7E1AB8B2AD0023ABC3 /* Result */,
				E42475CC1AB73B7500B23D33 /* SWTableViewCell */,
				0B1C05D41A798B1F004C78B0 /* UIImageViewAligned */,
				2F1BDF8C1A8523B000213B54 /* SwiftKeychainWrapper */,
				D38B2D0E1A8D96D00040E6B5 /* GCDWebServer */,
				28CE842F1A1E571900576538 /* json.swift */,
			);
			name = "Third-Party Source";
			sourceTree = "<group>";
		};
		2F1BDF8C1A8523B000213B54 /* SwiftKeychainWrapper */ = {
			isa = PBXGroup;
			children = (
				2F1BDF8D1A8523B000213B54 /* KeychainWrapper.swift */,
				2F1BDF8E1A8523B000213B54 /* LICENSE */,
			);
			name = SwiftKeychainWrapper;
			path = ThirdParty/SwiftKeychainWrapper;
			sourceTree = "<group>";
		};
		2F44F9EE1A9D417500FD20CC /* Products */ = {
			isa = PBXGroup;
			children = (
				2F44F9F91A9D417600FD20CC /* Base32.framework */,
				2F44F9FB1A9D417600FD20CC /* Base32-MacTests.xctest */,
				2F44F9FD1A9D417600FD20CC /* Base32.framework */,
				2F44F9FF1A9D417600FD20CC /* Base32-iOSTests.xctest */,
				2F44FA011A9D417600FD20CC /* SecEncodeTransformTests.xctest */,
			);
			name = Products;
			sourceTree = "<group>";
		};
		2F44FC551A9E83E200FD20CC /* Settings */ = {
			isa = PBXGroup;
			children = (
				2F44FC711A9E840300FD20CC /* SettingsNavigationController.swift */,
				2F44FCC41A9E85E900FD20CC /* SettingsTableViewController.swift */,
				2F44FCC61A9E8CF500FD20CC /* SearchSettingsTableViewController.swift */,
				2F44FCCA1A9E972E00FD20CC /* SearchEnginePicker.swift */,
			);
			path = Settings;
			sourceTree = "<group>";
		};
		2FA435FC1ABB83B4008031D1 /* Account */ = {
			isa = PBXGroup;
			children = (
				2F14E1391ABB890800FF98DB /* Account-Bridging-Header.h */,
				2FA436221ABB8436008031D1 /* FirefoxAccount.swift */,
				2FA436231ABB8436008031D1 /* FirefoxAccountConfiguration.swift */,
				2FA436241ABB8436008031D1 /* FirefoxAccountState.swift */,
				2FA436251ABB8436008031D1 /* FxAClient10.swift */,
				2FA436271ABB8436008031D1 /* HawkHelper.swift */,
				2FA436281ABB8436008031D1 /* TokenServerClient.swift */,
				2FA435FD1ABB83B4008031D1 /* Supporting Files */,
			);
			path = Account;
			sourceTree = "<group>";
		};
		2FA435FD1ABB83B4008031D1 /* Supporting Files */ = {
			isa = PBXGroup;
			children = (
				2FA435FE1ABB83B4008031D1 /* Info.plist */,
			);
			name = "Supporting Files";
			sourceTree = "<group>";
		};
		2FA4360B1ABB83B4008031D1 /* AccountTests */ = {
			isa = PBXGroup;
			children = (
				2FA436371ABB8448008031D1 /* FirefoxAccountTests.swift */,
				2FA436381ABB8448008031D1 /* FxAClient10Tests.swift */,
				2FA4363A1ABB8448008031D1 /* HawkHelperTests.swift */,
				2FA4363B1ABB8448008031D1 /* LiveAccountTest.swift */,
				2FA4363C1ABB8448008031D1 /* TokenServerClientTests.swift */,
				2FA4360C1ABB83B4008031D1 /* Supporting Files */,
			);
			path = AccountTests;
			sourceTree = "<group>";
		};
		2FA4360C1ABB83B4008031D1 /* Supporting Files */ = {
			isa = PBXGroup;
			children = (
				2F3444B81AB22E8000FD9731 /* signedInUser.json */,
				2FA4360D1ABB83B4008031D1 /* Info.plist */,
			);
			name = "Supporting Files";
			sourceTree = "<group>";
		};
		2FCAE21B1ABB51F800877008 /* Storage */ = {
			isa = PBXGroup;
			children = (
				2FCAE33D1ABB5F1800877008 /* Storage-Bridging-Header.h */,
				2FCAE23F1ABB531100877008 /* Bookmarks.swift */,
				2FCAE2411ABB531100877008 /* Cursor.swift */,
				2FCAE2421ABB531100877008 /* Favicons.swift */,
				2FCAE2431ABB531100877008 /* FileAccessor.swift */,
				2FCAE2441ABB531100877008 /* History.swift */,
				2FCAE2451ABB531100877008 /* Passwords.swift */,
				2FCAE2461ABB531100877008 /* ReadingList.swift */,
				2FCAE2471ABB531100877008 /* RemoteTabs.swift */,
				2FCAE2481ABB531100877008 /* Site.swift */,
				2FCAE25C1ABB531100877008 /* Visit.swift */,
				2FCAE2491ABB531100877008 /* SQL */,
				2FCAE25A1ABB531100877008 /* ThirdParty */,
				2FCAE21C1ABB51F800877008 /* Supporting Files */,
			);
			path = Storage;
			sourceTree = "<group>";
		};
		2FCAE21C1ABB51F800877008 /* Supporting Files */ = {
			isa = PBXGroup;
			children = (
				2FCAE21D1ABB51F800877008 /* Info.plist */,
			);
			name = "Supporting Files";
			sourceTree = "<group>";
		};
		2FCAE22A1ABB51F800877008 /* StorageTests */ = {
			isa = PBXGroup;
			children = (
				2FCAE2791ABB533A00877008 /* MockFiles.swift */,
				2FCAE27A1ABB533A00877008 /* SQLiteRemoteClientsAndTabsTests.swift */,
				2FCAE27B1ABB533A00877008 /* TestBookmarks.swift */,
				2FCAE27C1ABB533A00877008 /* TestFaviconsTable.swift */,
				2FCAE27D1ABB533A00877008 /* TestHistoryTable.swift */,
				2FCAE27E1ABB533A00877008 /* TestJoinedFaviconTable.swift */,
				2FCAE27F1ABB533A00877008 /* TestJoinedHistoryVisits.swift */,
				2FCAE2801ABB533A00877008 /* TestReadingListTable.swift */,
				2FCAE2811ABB533A00877008 /* TestSQLiteReadingList.swift */,
				2FCAE2821ABB533A00877008 /* TestTableTable.swift */,
				2FCAE2831ABB533A00877008 /* TestVisitsTable.swift */,
				2FCAE22B1ABB51F800877008 /* Supporting Files */,
			);
			path = StorageTests;
			sourceTree = "<group>";
		};
		2FCAE22B1ABB51F800877008 /* Supporting Files */ = {
			isa = PBXGroup;
			children = (
				2FCAE22C1ABB51F800877008 /* Info.plist */,
			);
			name = "Supporting Files";
			sourceTree = "<group>";
		};
		2FCAE2491ABB531100877008 /* SQL */ = {
			isa = PBXGroup;
			children = (
				2FCAE24A1ABB531100877008 /* BookmarksSqlite.swift */,
				2FCAE24B1ABB531100877008 /* BrowserDB.swift */,
				2FCAE24C1ABB531100877008 /* FaviconsTable.swift */,
				2FCAE24D1ABB531100877008 /* GenericTable.swift */,
				2FCAE24E1ABB531100877008 /* HistoryTable.swift */,
				2FCAE24F1ABB531100877008 /* JoinedFaviconsHistoryTable.swift */,
				2FCAE2501ABB531100877008 /* JoinedHistoryVisitsTable.swift */,
				2FCAE2511ABB531100877008 /* ReadingListTable.swift */,
				2FCAE2521ABB531100877008 /* RemoteTabsTable.swift */,
				2FCAE2531ABB531100877008 /* SchemaTable.swift */,
				2FCAE2541ABB531100877008 /* SQLFavicons.swift */,
				2FCAE2551ABB531100877008 /* SQLiteHistory.swift */,
				2FCAE2561ABB531100877008 /* SQLitePasswords.swift */,
				2FCAE2571ABB531100877008 /* SQLiteReadingList.swift */,
				2FCAE2581ABB531100877008 /* SQLiteRemoteClientsAndTabs.swift */,
				2FCAE2591ABB531100877008 /* VisitsTable.swift */,
			);
			path = SQL;
			sourceTree = "<group>";
		};
		2FCAE25A1ABB531100877008 /* ThirdParty */ = {
			isa = PBXGroup;
			children = (
				2FCAE25B1ABB531100877008 /* SwiftData.swift */,
			);
			path = ThirdParty;
			sourceTree = "<group>";
		};
		39A362B31AAF5E2B00F47390 /* Products */ = {
			isa = PBXGroup;
			children = (
				39A362D41AAF5E2C00F47390 /* XCGLogger.framework */,
				39A362D61AAF5E2C00F47390 /* XCGLogger.framework */,
				39A362D81AAF5E2C00F47390 /* XCGLoggerTests.xctest */,
			);
			name = Products;
			sourceTree = "<group>";
		};
		9B64C29F1A64518000473AE3 /* JavaScripts */ = {
			isa = PBXGroup;
			children = (
				9B64C2A71A6451A800473AE3 /* LongPress.js */,
			);
			name = JavaScripts;
			sourceTree = "<group>";
		};
		D31FC22A1A8D908800BAF7EC /* Products */ = {
			isa = PBXGroup;
			children = (
				D31FC2311A8D908900BAF7EC /* Alamofire.framework */,
				D31FC2331A8D908900BAF7EC /* Alamofire.framework */,
				D31FC2351A8D908900BAF7EC /* Alamofire iOS Tests.xctest */,
				D31FC2371A8D908900BAF7EC /* Alamofire OSX Tests.xctest */,
			);
			name = Products;
			sourceTree = "<group>";
		};
		D34DC84C1A16C40C00D49B7B /* Providers */ = {
			isa = PBXGroup;
			children = (
				0BD19A661A25309B0084FBA7 /* ProfilePrefs.swift */,
				D34DC84D1A16C40C00D49B7B /* Profile.swift */,
				E42CCDE21A23A6F900B794D3 /* Clients.swift */,
				D34DC8521A16C40C00D49B7B /* RestAPI.swift */,
				0BE108391A1B1ED200D4B712 /* Locking.swift */,
			);
			path = Providers;
			sourceTree = "<group>";
		};
		D38A1BEB1A9FA2CA00F6A386 /* Widgets */ = {
			isa = PBXGroup;
			children = (
				D38A1BEC1A9FA2CA00F6A386 /* SiteTableViewController.swift */,
				59A68B1F857A8638598A63A0 /* TwoLineCell.swift */,
				D38A1BED1A9FA2CA00F6A386 /* SiteTableViewControllerHeader.xib */,
				D30B0F2F1AA7D66300C01CA3 /* ThumbnailCell.swift */,
			);
			path = Widgets;
			sourceTree = "<group>";
		};
		D38B2D0E1A8D96D00040E6B5 /* GCDWebServer */ = {
			isa = PBXGroup;
			children = (
				D38B2D0F1A8D96D00040E6B5 /* Core */,
				D38B2D1C1A8D96D00040E6B5 /* Requests */,
				D38B2D251A8D96D00040E6B5 /* Responses */,
			);
			name = GCDWebServer;
			path = Carthage/Checkouts/GCDWebServer/GCDWebServer;
			sourceTree = "<group>";
		};
		D38B2D0F1A8D96D00040E6B5 /* Core */ = {
			isa = PBXGroup;
			children = (
				D38B2D101A8D96D00040E6B5 /* GCDWebServer.h */,
				D38B2D111A8D96D00040E6B5 /* GCDWebServer.m */,
				D38B2D121A8D96D00040E6B5 /* GCDWebServerConnection.h */,
				D38B2D131A8D96D00040E6B5 /* GCDWebServerConnection.m */,
				D38B2D141A8D96D00040E6B5 /* GCDWebServerFunctions.h */,
				D38B2D151A8D96D00040E6B5 /* GCDWebServerFunctions.m */,
				D38B2D161A8D96D00040E6B5 /* GCDWebServerHTTPStatusCodes.h */,
				D38B2D171A8D96D00040E6B5 /* GCDWebServerPrivate.h */,
				D38B2D181A8D96D00040E6B5 /* GCDWebServerRequest.h */,
				D38B2D191A8D96D00040E6B5 /* GCDWebServerRequest.m */,
				D38B2D1A1A8D96D00040E6B5 /* GCDWebServerResponse.h */,
				D38B2D1B1A8D96D00040E6B5 /* GCDWebServerResponse.m */,
			);
			path = Core;
			sourceTree = "<group>";
		};
		D38B2D1C1A8D96D00040E6B5 /* Requests */ = {
			isa = PBXGroup;
			children = (
				D38B2D1D1A8D96D00040E6B5 /* GCDWebServerDataRequest.h */,
				D38B2D1E1A8D96D00040E6B5 /* GCDWebServerDataRequest.m */,
				D38B2D1F1A8D96D00040E6B5 /* GCDWebServerFileRequest.h */,
				D38B2D201A8D96D00040E6B5 /* GCDWebServerFileRequest.m */,
				D38B2D211A8D96D00040E6B5 /* GCDWebServerMultiPartFormRequest.h */,
				D38B2D221A8D96D00040E6B5 /* GCDWebServerMultiPartFormRequest.m */,
				D38B2D231A8D96D00040E6B5 /* GCDWebServerURLEncodedFormRequest.h */,
				D38B2D241A8D96D00040E6B5 /* GCDWebServerURLEncodedFormRequest.m */,
			);
			path = Requests;
			sourceTree = "<group>";
		};
		D38B2D251A8D96D00040E6B5 /* Responses */ = {
			isa = PBXGroup;
			children = (
				D38B2D261A8D96D00040E6B5 /* GCDWebServerDataResponse.h */,
				D38B2D271A8D96D00040E6B5 /* GCDWebServerDataResponse.m */,
				D38B2D281A8D96D00040E6B5 /* GCDWebServerErrorResponse.h */,
				D38B2D291A8D96D00040E6B5 /* GCDWebServerErrorResponse.m */,
				D38B2D2A1A8D96D00040E6B5 /* GCDWebServerFileResponse.h */,
				D38B2D2B1A8D96D00040E6B5 /* GCDWebServerFileResponse.m */,
				D38B2D2C1A8D96D00040E6B5 /* GCDWebServerStreamedResponse.h */,
				D38B2D2D1A8D96D00040E6B5 /* GCDWebServerStreamedResponse.m */,
			);
			path = Responses;
			sourceTree = "<group>";
		};
		D38B2D631A8D976A0040E6B5 /* Products */ = {
			isa = PBXGroup;
			children = (
				D38B2D6C1A8D976A0040E6B5 /* libKIF.a */,
				D38B2D6E1A8D976A0040E6B5 /* libKIF-OCUnit.a */,
				D38B2D701A8D976A0040E6B5 /* Test Host.app */,
				D38B2D721A8D976A0040E6B5 /* KIF Tests - XCTest.xctest */,
				D38B2D741A8D976A0040E6B5 /* KIF Tests-OCUnit.octest */,
			);
			name = Products;
			sourceTree = "<group>";
		};
		D38B2D771A8D98380040E6B5 /* Products */ = {
			isa = PBXGroup;
			children = (
				D38B2D811A8D98380040E6B5 /* SWXMLHash.framework */,
				D38B2D831A8D98380040E6B5 /* SWXMLHashTests.xctest */,
				D38B2D851A8D98380040E6B5 /* SWXMLHash.framework */,
				D38B2D871A8D98380040E6B5 /* SWXMLHashOSXTests.xctest */,
			);
			name = Products;
			sourceTree = "<group>";
		};
		D39FA1601A83E0EC00EE869C /* UITests */ = {
			isa = PBXGroup;
			children = (
				D39FA16F1A83E62600EE869C /* UITests-Bridging-Header.h */,
				D3E171C11A841EAD00AB44CD /* KIFHelper.js */,
				D39FA1801A83E84900EE869C /* Global.swift */,
				D39FA1821A83E87900EE869C /* NavigationTests.swift */,
				D39FA1611A83E0EC00EE869C /* Supporting Files */,
				2F642CEC1AA8FFAF004F8BE8 /* SearchSettingsUITests.swift */,
			);
			path = UITests;
			sourceTree = "<group>";
		};
		D39FA1611A83E0EC00EE869C /* Supporting Files */ = {
			isa = PBXGroup;
			children = (
				D39FA1621A83E0EC00EE869C /* Info.plist */,
			);
			name = "Supporting Files";
			sourceTree = "<group>";
		};
		D3A994941A368691008AD1AC /* Browser */ = {
			isa = PBXGroup;
			children = (
				0AE491A51A41C88C0046C724 /* BackForwardListViewController.swift */,
				D3A994961A3686BD008AD1AC /* Browser.swift */,
				D314E7F51A37B98700426A76 /* BrowserToolbar.swift */,
				E4CD9F2C1A6DC91200318571 /* BrowserLocationView.swift */,
				D3A994951A3686BD008AD1AC /* BrowserViewController.swift */,
				D3FA77831A43B2CE0010CD32 /* OpenSearch.swift */,
				D308E4E31A5306F500842685 /* SearchEngines.swift */,
				D31A0FC61A65D6D000DC8C7E /* SearchSuggestClient.swift */,
				D3968F241A38FE8500CEFD3B /* TabManager.swift */,
				D301AAED1A3A55B70078DD1D /* TabTrayController.swift */,
				9B9AE2231A48B9A500AF2C23 /* LongPressGestureRecognizer.swift */,
				D3C744CC1A687D6C004CE85D /* URIFixup.swift */,
				0BF0DB931A8545800039F300 /* URLBarView.swift */,
				0BF42D361A7C0B8E00889E28 /* FaviconManager.swift */,
				59A68CCB63E2A565CB03F832 /* SearchViewController.swift */,
				0BF0DBBF1A8598D50039F300 /* TransitionManager.swift */,
				0B305FBF1A7FDD830085B8BC /* PasswordManager.swift */,
				E47616C61AB74CA600E7DD25 /* ReaderModeBarView.swift */,
			);
			path = Browser;
			sourceTree = "<group>";
		};
		E42475CC1AB73B7500B23D33 /* SWTableViewCell */ = {
			isa = PBXGroup;
			children = (
				E42475CF1AB73B9B00B23D33 /* SWCellScrollView.h */,
				E42475D01AB73B9B00B23D33 /* SWCellScrollView.m */,
				E42475D11AB73B9B00B23D33 /* SWLongPressGestureRecognizer.h */,
				E42475D21AB73B9B00B23D33 /* SWLongPressGestureRecognizer.m */,
				E42475D31AB73B9B00B23D33 /* SWTableViewCell.h */,
				E42475D41AB73B9B00B23D33 /* SWTableViewCell.m */,
				E42475D51AB73B9B00B23D33 /* SWUtilityButtonTapGestureRecognizer.h */,
				E42475D61AB73B9B00B23D33 /* SWUtilityButtonTapGestureRecognizer.m */,
				E42475D71AB73B9B00B23D33 /* SWUtilityButtonView.h */,
				E42475D81AB73B9B00B23D33 /* SWUtilityButtonView.m */,
			);
			name = SWTableViewCell;
			sourceTree = "<group>";
		};
		E42CCDFF1A24C4E300B794D3 /* Utils */ = {
			isa = PBXGroup;
			children = (
				2FCAE2401ABB531100877008 /* Bytes.swift */,
				E42CCE001A24C4E300B794D3 /* ExtensionUtils.swift */,
				2F44FA171A9D425700FD20CC /* HashExtensions.swift */,
				2F44FA1C1A9D460500FD20CC /* HexExtensions.swift */,
				D39999A81AA01D65005AED21 /* KeyboardHelper.swift */,
				D35275151AA8D13B00E9C906 /* ColorUtils.swift */,
				2F3444561AB22A4B00FD9731 /* TimeConstants.swift */,
				283306E81AB3BB87008999AC /* Functions.swift */,
			);
			path = Utils;
			sourceTree = "<group>";
		};
		F84B21B51A090F8100AAB793 = {
			isa = PBXGroup;
			children = (
				2FCAE28F1ABB53AA00877008 /* libsqlite3.dylib */,
				D3FA77C31A44F9A80010CD32 /* Locales */,
				E4CD9F191A6D9B7B00318571 /* libz.dylib */,
				D39FA16B1A83E17800EE869C /* CoreGraphics.framework */,
				0B8E0FF31A932BD500161DC3 /* ImageIO.framework */,
				28CE83E81A1D206D00576538 /* Client-Bridging-Header.h */,
				D31FC2291A8D908800BAF7EC /* Alamofire.xcodeproj */,
				2F44F9ED1A9D417500FD20CC /* Base32.xcodeproj */,
				28CE83CA1A1D1D5100576538 /* FxA.xcodeproj */,
				D38B2D621A8D976A0040E6B5 /* KIF.xcodeproj */,
				0B6544B01A96C59E000DD202 /* SDWebImage.xcodeproj */,
				D38B2CD81A8D94CA0040E6B5 /* Snap.xcodeproj */,
				D38B2D761A8D98380040E6B5 /* SWXMLHash.xcodeproj */,
				39A362B21AAF5E2B00F47390 /* XCGLogger.xcodeproj */,
				F84B21C01A090F8100AAB793 /* Client */,
				F84B21D61A090F8100AAB793 /* ClientTests */,
				F8708D1E1A0970990051AB07 /* Extensions */,
				28CE83B71A1D1D3200576538 /* FxAClient */,
				28C077951A3B060E00834FE5 /* FxATests */,
				2FCAE21B1ABB51F800877008 /* Storage */,
				2FCAE22A1ABB51F800877008 /* StorageTests */,
				2FA435FC1ABB83B4008031D1 /* Account */,
				2FA4360B1ABB83B4008031D1 /* AccountTests */,
				F84B21BF1A090F8100AAB793 /* Products */,
				D34DC84C1A16C40C00D49B7B /* Providers */,
				28CE83B91A1D1D3200576538 /* Sync */,
				28C077911A3B05C200834FE5 /* SyncTests */,
				28CE83EF1A1D246900576538 /* Third-Party Source */,
				D39FA1601A83E0EC00EE869C /* UITests */,
				E42CCDFF1A24C4E300B794D3 /* Utils */,
			);
			sourceTree = "<group>";
		};
		F84B21BF1A090F8100AAB793 /* Products */ = {
			isa = PBXGroup;
			children = (
				F84B21BE1A090F8100AAB793 /* Client.app */,
				F84B21D31A090F8100AAB793 /* FennecAurora.xctest */,
				F84B22491A0920C600AAB793 /* ShareTo.appex */,
				F84B225C1A09210A00AAB793 /* SendTo.appex */,
				D39FA15F1A83E0EC00EE869C /* UITests.xctest */,
				288A2D861AB8B3260023ABC3 /* Shared.framework */,
				2FCAE21A1ABB51F800877008 /* Storage.framework */,
				2FCAE2241ABB51F800877008 /* StorageTests.xctest */,
				2FA435FB1ABB83B4008031D1 /* Account.framework */,
				2FA436051ABB83B4008031D1 /* AccountTests.xctest */,
			);
			name = Products;
			sourceTree = "<group>";
		};
		F84B21C01A090F8100AAB793 /* Client */ = {
			isa = PBXGroup;
			children = (
				E4D6BEB51A092E0300F538BD /* Fennec.entitlements */,
				E414F0781A8445A500283322 /* FennecAurora.entitlements */,
				E4988B571A9B95FF008B8B92 /* FennecNightly.entitlements */,
				F84B22431A09165600AAB793 /* Info.plist */,
				9B64C29F1A64518000473AE3 /* JavaScripts */,
				F84B21EB1A0910F600AAB793 /* Assets */,
				F84B21E41A0910F600AAB793 /* Application */,
				F84B21F11A0910F600AAB793 /* Frontend */,
			);
			path = Client;
			sourceTree = "<group>";
		};
		F84B21D61A090F8100AAB793 /* ClientTests */ = {
			isa = PBXGroup;
			children = (
				0BA896491A250E6500C1010C /* ProfileTest.swift */,
				F84B21D91A090F8100AAB793 /* ClientTests.swift */,
				D3FA777A1A43B2990010CD32 /* SearchTests.swift */,
				0BA8964A1A250E6500C1010C /* TestBookmarks.swift */,
				0BE108351A1B1EC700D4B712 /* TestLocking.swift */,
				E4CD9F1C1A6D9C2800318571 /* WebServerTests.swift */,
				F84B21D71A090F8100AAB793 /* Supporting Files */,
				0BF42D4E1A7CD09600889E28 /* TestFavicons.swift */,
				4A59BF410BBD9B3BE71F4C7C /* TestHistory.swift */,
				2F44FA1A1A9D426A00FD20CC /* TestHashExtensions.swift */,
				2FDB10921A9FBEC5006CF312 /* ProfilePrefsTests.swift */,
				2F697F7D1A9FD22D009E03AE /* SearchEnginesTests.swift */,
			);
			path = ClientTests;
			sourceTree = "<group>";
		};
		F84B21D71A090F8100AAB793 /* Supporting Files */ = {
			isa = PBXGroup;
			children = (
				F84B21D81A090F8100AAB793 /* Info.plist */,
			);
			name = "Supporting Files";
			sourceTree = "<group>";
		};
		F84B21E41A0910F600AAB793 /* Application */ = {
			isa = PBXGroup;
			children = (
				F84B21E51A0910F600AAB793 /* AppDelegate.swift */,
				E40FAB0B1A7ABB77009CB80D /* WebServer.swift */,
				E4D6BEB81A0930EC00F538BD /* LaunchScreen.xib */,
			);
			path = Application;
			sourceTree = "<group>";
		};
		F84B21EB1A0910F600AAB793 /* Assets */ = {
			isa = PBXGroup;
			children = (
				F84B22391A0914A300AAB793 /* Fonts */,
				F84B21EF1A0910F600AAB793 /* Images.xcassets */,
				0BF42D381A7C0E8900889E28 /* Favicons.js */,
				0B305FB81A7F4F040085B8BC /* Passwords.js */,
			);
			path = Assets;
			sourceTree = "<group>";
		};
		F84B21F11A0910F600AAB793 /* Frontend */ = {
			isa = PBXGroup;
			children = (
				D3A994941A368691008AD1AC /* Browser */,
				F84B21F51A0910F600AAB793 /* Reader */,
				F84B22211A09122500AAB793 /* Home */,
				2F44FC551A9E83E200FD20CC /* Settings */,
				D38A1BEB1A9FA2CA00F6A386 /* Widgets */,
			);
			path = Frontend;
			sourceTree = "<group>";
		};
		F84B21F51A0910F600AAB793 /* Reader */ = {
			isa = PBXGroup;
			children = (
				F84B21F61A0910F600AAB793 /* Readability.js */,
				E4CD9E901A6897FB00318571 /* ReaderMode.swift */,
				E4A960051ABB9C450069AD6F /* ReaderModeUtils.swift */,
				E4B423BD1AB9FE6A007E66C8 /* ReaderModeCache.swift */,
				E4B423DC1ABA0318007E66C8 /* ReaderModeHandlers.swift */,
				E4CD9E991A68980A00318571 /* ReaderMode.js */,
				E4CD9F531A71506400318571 /* Reader.html */,
				E4CD9F5A1A71506C00318571 /* Reader.css */,
				E4CD9F6C1A77DD2800318571 /* ReaderModeStyleViewController.swift */,
				E4ECCD8C1AB091470005E717 /* Reader.xcassets */,
			);
			path = Reader;
			sourceTree = "<group>";
		};
		F84B22211A09122500AAB793 /* Home */ = {
			isa = PBXGroup;
			children = (
				F84B22261A09127C00AAB793 /* Home.xcassets */,
				F84B22221A09122500AAB793 /* HomePanelViewController.swift */,
				D30B101D1AA7F9C600C01CA3 /* HomePanels.swift */,
				59A6825233896FC846499289 /* HistoryPanel.swift */,
				59A6839879D615FC1C0D71CE /* BookmarksPanel.swift */,
				0BF648101A9C54E900BA963C /* TopSitesPanel.swift */,
				59A685F4EAD19EDEC854BCA4 /* ReaderPanel.swift */,
				2FDE87FD1ABB3817005317B1 /* RemoteTabsPanel.swift */,
			);
			path = Home;
			sourceTree = "<group>";
		};
		F84B22391A0914A300AAB793 /* Fonts */ = {
			isa = PBXGroup;
			children = (
				E4B7B73A1A793CF20022C5E0 /* CharisSILB.ttf */,
				E4B7B73B1A793CF20022C5E0 /* CharisSILBI.ttf */,
				E4B7B73C1A793CF20022C5E0 /* CharisSILI.ttf */,
				E4B7B73D1A793CF20022C5E0 /* CharisSILR.ttf */,
				E4B7B7411A793CF20022C5E0 /* FiraSans-Bold.ttf */,
				E4B7B7421A793CF20022C5E0 /* FiraSans-BoldItalic.ttf */,
				E4B7B7511A793CF20022C5E0 /* FiraSans-Italic.ttf */,
				E4B7B7521A793CF20022C5E0 /* FiraSans-Light.ttf */,
				E4ECCDAD1AB131770005E717 /* FiraSans-Medium.ttf */,
				E4B7B7561A793CF20022C5E0 /* FiraSans-Regular.ttf */,
				E4B7B7571A793CF20022C5E0 /* FiraSans-SemiBold.ttf */,
				E4B7B75F1A793CF20022C5E0 /* FiraSans-UltraLight.ttf */,
			);
			path = Fonts;
			sourceTree = "<group>";
		};
		F8708D1E1A0970990051AB07 /* Extensions */ = {
			isa = PBXGroup;
			children = (
				F8708D1F1A0970990051AB07 /* SendTo */,
				F8708D241A0970990051AB07 /* ShareTo */,
			);
			path = Extensions;
			sourceTree = "<group>";
		};
		F8708D1F1A0970990051AB07 /* SendTo */ = {
			isa = PBXGroup;
			children = (
				E4988B351A9B82D8008B8B92 /* Fennec.entitlements */,
				E4988B6E1A9B964B008B8B92 /* FennecNightly.entitlements */,
				F8708D201A0970990051AB07 /* ActionViewController.swift */,
				F8708D211A0970990051AB07 /* Info.plist */,
				F8708D221A0970990051AB07 /* MainInterface.storyboard */,
				E4F21AA51A13C4A300B0FAAA /* Images.xcassets */,
			);
			path = SendTo;
			sourceTree = "<group>";
		};
		F8708D241A0970990051AB07 /* ShareTo */ = {
			isa = PBXGroup;
			children = (
				E4988B4C1A9B82E0008B8B92 /* Fennec.entitlements */,
				E4988B6F1A9B965A008B8B92 /* FennecNightly.entitlements */,
				E41A7D4A1A1BE04500245963 /* InitialViewController.swift */,
				F8708D291A0970990051AB07 /* ShareViewController.swift */,
				F8708D261A0970990051AB07 /* Info.plist */,
				F8708D251A0970990051AB07 /* Images.xcassets */,
			);
			path = ShareTo;
			sourceTree = "<group>";
		};
/* End PBXGroup section */

/* Begin PBXHeadersBuildPhase section */
		288A2D831AB8B3260023ABC3 /* Headers */ = {
			isa = PBXHeadersBuildPhase;
			buildActionMask = 2147483647;
			files = (
			);
			runOnlyForDeploymentPostprocessing = 0;
		};
		2FA435F81ABB83B4008031D1 /* Headers */ = {
			isa = PBXHeadersBuildPhase;
			buildActionMask = 2147483647;
			files = (
				2F14E13A1ABB890800FF98DB /* Account-Bridging-Header.h in Headers */,
			);
			runOnlyForDeploymentPostprocessing = 0;
		};
		2FCAE2171ABB51F800877008 /* Headers */ = {
			isa = PBXHeadersBuildPhase;
			buildActionMask = 2147483647;
			files = (
				2FCAE33E1ABB5F1800877008 /* Storage-Bridging-Header.h in Headers */,
			);
			runOnlyForDeploymentPostprocessing = 0;
		};
/* End PBXHeadersBuildPhase section */

/* Begin PBXNativeTarget section */
		288A2D851AB8B3260023ABC3 /* Shared */ = {
			isa = PBXNativeTarget;
			buildConfigurationList = 288A2D9F1AB8B3260023ABC3 /* Build configuration list for PBXNativeTarget "Shared" */;
			buildPhases = (
				288A2D811AB8B3260023ABC3 /* Sources */,
				288A2D821AB8B3260023ABC3 /* Frameworks */,
				288A2D831AB8B3260023ABC3 /* Headers */,
				288A2D841AB8B3260023ABC3 /* Resources */,
			);
			buildRules = (
			);
			dependencies = (
				2FDE87561ABA3F5F005317B1 /* PBXTargetDependency */,
			);
			name = Shared;
			productName = Shared;
			productReference = 288A2D861AB8B3260023ABC3 /* Shared.framework */;
			productType = "com.apple.product-type.framework";
		};
		2FA435FA1ABB83B4008031D1 /* Account */ = {
			isa = PBXNativeTarget;
			buildConfigurationList = 2FA436141ABB83B4008031D1 /* Build configuration list for PBXNativeTarget "Account" */;
			buildPhases = (
				2FA435F61ABB83B4008031D1 /* Sources */,
				2FA435F71ABB83B4008031D1 /* Frameworks */,
				2FA435F81ABB83B4008031D1 /* Headers */,
				2FA435F91ABB83B4008031D1 /* Resources */,
			);
			buildRules = (
			);
			dependencies = (
				2FA436441ABB84CB008031D1 /* PBXTargetDependency */,
				2FA4361D1ABB83DD008031D1 /* PBXTargetDependency */,
				2FA4361F1ABB83DD008031D1 /* PBXTargetDependency */,
				2FA436211ABB83DD008031D1 /* PBXTargetDependency */,
			);
			name = Account;
			productName = Account;
			productReference = 2FA435FB1ABB83B4008031D1 /* Account.framework */;
			productType = "com.apple.product-type.framework";
		};
		2FA436041ABB83B4008031D1 /* AccountTests */ = {
			isa = PBXNativeTarget;
			buildConfigurationList = 2FA436181ABB83B4008031D1 /* Build configuration list for PBXNativeTarget "AccountTests" */;
			buildPhases = (
				2FA436011ABB83B4008031D1 /* Sources */,
				2FA436021ABB83B4008031D1 /* Frameworks */,
				2FA436031ABB83B4008031D1 /* Resources */,
			);
			buildRules = (
			);
			dependencies = (
				2F14E1381ABB88E000FF98DB /* PBXTargetDependency */,
				2F14E1361ABB88D500FF98DB /* PBXTargetDependency */,
				2F14E1341ABB88CF00FF98DB /* PBXTargetDependency */,
				2F14E1181ABB88CB00FF98DB /* PBXTargetDependency */,
			);
			name = AccountTests;
			productName = AccountTests;
			productReference = 2FA436051ABB83B4008031D1 /* AccountTests.xctest */;
			productType = "com.apple.product-type.bundle.unit-test";
		};
		2FCAE2191ABB51F800877008 /* Storage */ = {
			isa = PBXNativeTarget;
			buildConfigurationList = 2FCAE2331ABB51F900877008 /* Build configuration list for PBXNativeTarget "Storage" */;
			buildPhases = (
				2FCAE2151ABB51F800877008 /* Sources */,
				2FCAE2161ABB51F800877008 /* Frameworks */,
				2FCAE2171ABB51F800877008 /* Headers */,
				2FCAE2181ABB51F800877008 /* Resources */,
			);
			buildRules = (
			);
			dependencies = (
				2FCAE23C1ABB520700877008 /* PBXTargetDependency */,
				2FCAE23E1ABB520700877008 /* PBXTargetDependency */,
			);
			name = Storage;
			productName = Storage;
			productReference = 2FCAE21A1ABB51F800877008 /* Storage.framework */;
			productType = "com.apple.product-type.framework";
		};
		2FCAE2231ABB51F800877008 /* StorageTests */ = {
			isa = PBXNativeTarget;
			buildConfigurationList = 2FCAE2371ABB51F900877008 /* Build configuration list for PBXNativeTarget "StorageTests" */;
			buildPhases = (
				2FCAE2201ABB51F800877008 /* Sources */,
				2FCAE2211ABB51F800877008 /* Frameworks */,
				2FCAE2221ABB51F800877008 /* Resources */,
			);
			buildRules = (
			);
			dependencies = (
				2FCAE2271ABB51F800877008 /* PBXTargetDependency */,
				2FCAE2291ABB51F800877008 /* PBXTargetDependency */,
			);
			name = StorageTests;
			productName = StorageTests;
			productReference = 2FCAE2241ABB51F800877008 /* StorageTests.xctest */;
			productType = "com.apple.product-type.bundle.unit-test";
		};
		D39FA15E1A83E0EC00EE869C /* UITests */ = {
			isa = PBXNativeTarget;
			buildConfigurationList = D39FA1671A83E0EC00EE869C /* Build configuration list for PBXNativeTarget "UITests" */;
			buildPhases = (
				D39FA15B1A83E0EC00EE869C /* Sources */,
				D39FA15C1A83E0EC00EE869C /* Frameworks */,
				D39FA15D1A83E0EC00EE869C /* Resources */,
			);
			buildRules = (
			);
			dependencies = (
				D39FA1661A83E0EC00EE869C /* PBXTargetDependency */,
			);
			name = UITests;
			productName = UITests;
			productReference = D39FA15F1A83E0EC00EE869C /* UITests.xctest */;
			productType = "com.apple.product-type.bundle.unit-test";
		};
		F84B21BD1A090F8100AAB793 /* Client */ = {
			isa = PBXNativeTarget;
			buildConfigurationList = F84B21DD1A090F8100AAB793 /* Build configuration list for PBXNativeTarget "Client" */;
			buildPhases = (
				F84B21BA1A090F8100AAB793 /* Sources */,
				F84B21BC1A090F8100AAB793 /* Resources */,
				F84B22351A09144D00AAB793 /* Copy Frameworks */,
				F84B22531A0920C600AAB793 /* Embed App Extensions */,
				28CE83DE1A1D1E7C00576538 /* Frameworks */,
			);
			buildRules = (
			);
			dependencies = (
				F84B22521A0920C600AAB793 /* PBXTargetDependency */,
				F84B22651A09210A00AAB793 /* PBXTargetDependency */,
				D31FC2481A8D910E00BAF7EC /* PBXTargetDependency */,
				E4A888191A95679500CDC337 /* PBXTargetDependency */,
				39A362DC1AAF5ECE00F47390 /* PBXTargetDependency */,
				288A2D9C1AB8B3260023ABC3 /* PBXTargetDependency */,
				2FCAE2301ABB51F800877008 /* PBXTargetDependency */,
				2FA436111ABB83B4008031D1 /* PBXTargetDependency */,
			);
			name = Client;
			productName = Client;
			productReference = F84B21BE1A090F8100AAB793 /* Client.app */;
			productType = "com.apple.product-type.application";
		};
		F84B21D21A090F8100AAB793 /* ClientTests */ = {
			isa = PBXNativeTarget;
			buildConfigurationList = F84B21E01A090F8100AAB793 /* Build configuration list for PBXNativeTarget "ClientTests" */;
			buildPhases = (
				F84B21CF1A090F8100AAB793 /* Sources */,
				F84B21D01A090F8100AAB793 /* Frameworks */,
				F84B21D11A090F8100AAB793 /* Resources */,
				2F3444EC1AB2378200FD9731 /* Copy Files */,
			);
			buildRules = (
			);
			dependencies = (
				F84B21D51A090F8100AAB793 /* PBXTargetDependency */,
			);
			name = ClientTests;
			productName = ClientTests;
			productReference = F84B21D31A090F8100AAB793 /* FennecAurora.xctest */;
			productType = "com.apple.product-type.bundle.unit-test";
		};
		F84B22481A0920C600AAB793 /* ShareTo */ = {
			isa = PBXNativeTarget;
			buildConfigurationList = F84B22551A0920C600AAB793 /* Build configuration list for PBXNativeTarget "ShareTo" */;
			buildPhases = (
				F84B22451A0920C600AAB793 /* Sources */,
				F84B22461A0920C600AAB793 /* Frameworks */,
				F84B22471A0920C600AAB793 /* Resources */,
			);
			buildRules = (
			);
			dependencies = (
				2F9A72381ABB868100F9F05D /* PBXTargetDependency */,
				2F9A72321ABB856100F9F05D /* PBXTargetDependency */,
			);
			name = ShareTo;
			productName = ShareToFirefox;
			productReference = F84B22491A0920C600AAB793 /* ShareTo.appex */;
			productType = "com.apple.product-type.app-extension";
		};
		F84B225B1A09210A00AAB793 /* SendTo */ = {
			isa = PBXNativeTarget;
			buildConfigurationList = F84B22671A09210A00AAB793 /* Build configuration list for PBXNativeTarget "SendTo" */;
			buildPhases = (
				F84B22581A09210A00AAB793 /* Sources */,
				F84B22591A09210A00AAB793 /* Frameworks */,
				F84B225A1A09210A00AAB793 /* Resources */,
			);
			buildRules = (
			);
			dependencies = (
				2F9A72361ABB867B00F9F05D /* PBXTargetDependency */,
				2F9A72341ABB856A00F9F05D /* PBXTargetDependency */,
			);
			name = SendTo;
			productName = SendToDevice;
			productReference = F84B225C1A09210A00AAB793 /* SendTo.appex */;
			productType = "com.apple.product-type.app-extension";
		};
/* End PBXNativeTarget section */

/* Begin PBXProject section */
		F84B21B61A090F8100AAB793 /* Project object */ = {
			isa = PBXProject;
			attributes = {
				LastUpgradeCheck = 0610;
				ORGANIZATIONNAME = Mozilla;
				TargetAttributes = {
					288A2D851AB8B3260023ABC3 = {
						CreatedOnToolsVersion = 6.2;
					};
					2FA435FA1ABB83B4008031D1 = {
						CreatedOnToolsVersion = 6.2;
					};
					2FA436041ABB83B4008031D1 = {
						CreatedOnToolsVersion = 6.2;
						TestTargetID = F84B21BD1A090F8100AAB793;
					};
					2FCAE2191ABB51F800877008 = {
						CreatedOnToolsVersion = 6.2;
					};
					2FCAE2231ABB51F800877008 = {
						CreatedOnToolsVersion = 6.2;
						TestTargetID = F84B21BD1A090F8100AAB793;
					};
					D39FA15E1A83E0EC00EE869C = {
						CreatedOnToolsVersion = 6.1.1;
						TestTargetID = F84B21BD1A090F8100AAB793;
					};
					F84B21BD1A090F8100AAB793 = {
						CreatedOnToolsVersion = 6.1;
						SystemCapabilities = {
							com.apple.ApplicationGroups.iOS = {
								enabled = 1;
							};
							com.apple.Keychain = {
								enabled = 1;
							};
						};
					};
					F84B21D21A090F8100AAB793 = {
						CreatedOnToolsVersion = 6.1;
						TestTargetID = F84B21BD1A090F8100AAB793;
					};
					F84B22481A0920C600AAB793 = {
						CreatedOnToolsVersion = 6.1;
						SystemCapabilities = {
							com.apple.ApplicationGroups.iOS = {
								enabled = 1;
							};
							com.apple.Keychain = {
								enabled = 1;
							};
						};
					};
					F84B225B1A09210A00AAB793 = {
						CreatedOnToolsVersion = 6.1;
						SystemCapabilities = {
							com.apple.ApplicationGroups.iOS = {
								enabled = 1;
							};
							com.apple.Keychain = {
								enabled = 1;
							};
						};
					};
				};
			};
			buildConfigurationList = F84B21B91A090F8100AAB793 /* Build configuration list for PBXProject "Client" */;
			compatibilityVersion = "Xcode 3.2";
			developmentRegion = English;
			hasScannedForEncodings = 0;
			knownRegions = (
				en,
				Base,
			);
			mainGroup = F84B21B51A090F8100AAB793;
			productRefGroup = F84B21BF1A090F8100AAB793 /* Products */;
			projectDirPath = "";
			projectReferences = (
				{
					ProductGroup = D31FC22A1A8D908800BAF7EC /* Products */;
					ProjectRef = D31FC2291A8D908800BAF7EC /* Alamofire.xcodeproj */;
				},
				{
					ProductGroup = 2F44F9EE1A9D417500FD20CC /* Products */;
					ProjectRef = 2F44F9ED1A9D417500FD20CC /* Base32.xcodeproj */;
				},
				{
					ProductGroup = 28CE83CB1A1D1D5100576538 /* Products */;
					ProjectRef = 28CE83CA1A1D1D5100576538 /* FxA.xcodeproj */;
				},
				{
					ProductGroup = D38B2D631A8D976A0040E6B5 /* Products */;
					ProjectRef = D38B2D621A8D976A0040E6B5 /* KIF.xcodeproj */;
				},
				{
					ProductGroup = 0B6544B11A96C59E000DD202 /* Products */;
					ProjectRef = 0B6544B01A96C59E000DD202 /* SDWebImage.xcodeproj */;
				},
				{
					ProductGroup = 0B6544A61A96C594000DD202 /* Products */;
					ProjectRef = D38B2CD81A8D94CA0040E6B5 /* Snap.xcodeproj */;
				},
				{
					ProductGroup = D38B2D771A8D98380040E6B5 /* Products */;
					ProjectRef = D38B2D761A8D98380040E6B5 /* SWXMLHash.xcodeproj */;
				},
				{
					ProductGroup = 39A362B31AAF5E2B00F47390 /* Products */;
					ProjectRef = 39A362B21AAF5E2B00F47390 /* XCGLogger.xcodeproj */;
				},
			);
			projectRoot = "";
			targets = (
				F84B21BD1A090F8100AAB793 /* Client */,
				F84B21D21A090F8100AAB793 /* ClientTests */,
				F84B22481A0920C600AAB793 /* ShareTo */,
				F84B225B1A09210A00AAB793 /* SendTo */,
				D39FA15E1A83E0EC00EE869C /* UITests */,
				288A2D851AB8B3260023ABC3 /* Shared */,
				2FCAE2191ABB51F800877008 /* Storage */,
				2FCAE2231ABB51F800877008 /* StorageTests */,
				2FA435FA1ABB83B4008031D1 /* Account */,
				2FA436041ABB83B4008031D1 /* AccountTests */,
			);
		};
/* End PBXProject section */

/* Begin PBXReferenceProxy section */
		0B6544C21A96C59E000DD202 /* libSDWebImage.a */ = {
			isa = PBXReferenceProxy;
			fileType = archive.ar;
			path = libSDWebImage.a;
			remoteRef = 0B6544C11A96C59E000DD202 /* PBXContainerItemProxy */;
			sourceTree = BUILT_PRODUCTS_DIR;
		};
		0B6544C41A96C59E000DD202 /* libSDWebImage+WebP.a */ = {
			isa = PBXReferenceProxy;
			fileType = archive.ar;
			path = "libSDWebImage+WebP.a";
			remoteRef = 0B6544C31A96C59E000DD202 /* PBXContainerItemProxy */;
			sourceTree = BUILT_PRODUCTS_DIR;
		};
		0B6544C61A96C59E000DD202 /* libSDWebImage+MKAnnotation.a */ = {
			isa = PBXReferenceProxy;
			fileType = archive.ar;
			path = "libSDWebImage+MKAnnotation.a";
			remoteRef = 0B6544C51A96C59E000DD202 /* PBXContainerItemProxy */;
			sourceTree = BUILT_PRODUCTS_DIR;
		};
		0B6544CA1A96C59E000DD202 /* Snap.framework */ = {
			isa = PBXReferenceProxy;
			fileType = wrapper.framework;
			path = Snap.framework;
			remoteRef = 0B6544C91A96C59E000DD202 /* PBXContainerItemProxy */;
			sourceTree = BUILT_PRODUCTS_DIR;
		};
		0B6544CC1A96C59E000DD202 /* SnapTests.xctest */ = {
			isa = PBXReferenceProxy;
			fileType = wrapper.cfbundle;
			path = SnapTests.xctest;
			remoteRef = 0B6544CB1A96C59E000DD202 /* PBXContainerItemProxy */;
			sourceTree = BUILT_PRODUCTS_DIR;
		};
		28CE83D01A1D1D5100576538 /* FxA.framework */ = {
			isa = PBXReferenceProxy;
			fileType = wrapper.framework;
			path = FxA.framework;
			remoteRef = 28CE83CF1A1D1D5100576538 /* PBXContainerItemProxy */;
			sourceTree = BUILT_PRODUCTS_DIR;
		};
		28CE83D21A1D1D5100576538 /* FxATests.xctest */ = {
			isa = PBXReferenceProxy;
			fileType = wrapper.cfbundle;
			path = FxATests.xctest;
			remoteRef = 28CE83D11A1D1D5100576538 /* PBXContainerItemProxy */;
			sourceTree = BUILT_PRODUCTS_DIR;
		};
		2F44F9F91A9D417600FD20CC /* Base32.framework */ = {
			isa = PBXReferenceProxy;
			fileType = wrapper.framework;
			path = Base32.framework;
			remoteRef = 2F44F9F81A9D417600FD20CC /* PBXContainerItemProxy */;
			sourceTree = BUILT_PRODUCTS_DIR;
		};
		2F44F9FB1A9D417600FD20CC /* Base32-MacTests.xctest */ = {
			isa = PBXReferenceProxy;
			fileType = wrapper.cfbundle;
			path = "Base32-MacTests.xctest";
			remoteRef = 2F44F9FA1A9D417600FD20CC /* PBXContainerItemProxy */;
			sourceTree = BUILT_PRODUCTS_DIR;
		};
		2F44F9FD1A9D417600FD20CC /* Base32.framework */ = {
			isa = PBXReferenceProxy;
			fileType = wrapper.framework;
			path = Base32.framework;
			remoteRef = 2F44F9FC1A9D417600FD20CC /* PBXContainerItemProxy */;
			sourceTree = BUILT_PRODUCTS_DIR;
		};
		2F44F9FF1A9D417600FD20CC /* Base32-iOSTests.xctest */ = {
			isa = PBXReferenceProxy;
			fileType = wrapper.cfbundle;
			path = "Base32-iOSTests.xctest";
			remoteRef = 2F44F9FE1A9D417600FD20CC /* PBXContainerItemProxy */;
			sourceTree = BUILT_PRODUCTS_DIR;
		};
		2F44FA011A9D417600FD20CC /* SecEncodeTransformTests.xctest */ = {
			isa = PBXReferenceProxy;
			fileType = wrapper.cfbundle;
			path = SecEncodeTransformTests.xctest;
			remoteRef = 2F44FA001A9D417600FD20CC /* PBXContainerItemProxy */;
			sourceTree = BUILT_PRODUCTS_DIR;
		};
		39A362D41AAF5E2C00F47390 /* XCGLogger.framework */ = {
			isa = PBXReferenceProxy;
			fileType = wrapper.framework;
			path = XCGLogger.framework;
			remoteRef = 39A362D31AAF5E2C00F47390 /* PBXContainerItemProxy */;
			sourceTree = BUILT_PRODUCTS_DIR;
		};
		39A362D61AAF5E2C00F47390 /* XCGLogger.framework */ = {
			isa = PBXReferenceProxy;
			fileType = wrapper.framework;
			path = XCGLogger.framework;
			remoteRef = 39A362D51AAF5E2C00F47390 /* PBXContainerItemProxy */;
			sourceTree = BUILT_PRODUCTS_DIR;
		};
		39A362D81AAF5E2C00F47390 /* XCGLoggerTests.xctest */ = {
			isa = PBXReferenceProxy;
			fileType = wrapper.cfbundle;
			path = XCGLoggerTests.xctest;
			remoteRef = 39A362D71AAF5E2C00F47390 /* PBXContainerItemProxy */;
			sourceTree = BUILT_PRODUCTS_DIR;
		};
		D31FC2311A8D908900BAF7EC /* Alamofire.framework */ = {
			isa = PBXReferenceProxy;
			fileType = wrapper.framework;
			path = Alamofire.framework;
			remoteRef = D31FC2301A8D908900BAF7EC /* PBXContainerItemProxy */;
			sourceTree = BUILT_PRODUCTS_DIR;
		};
		D31FC2331A8D908900BAF7EC /* Alamofire.framework */ = {
			isa = PBXReferenceProxy;
			fileType = wrapper.framework;
			path = Alamofire.framework;
			remoteRef = D31FC2321A8D908900BAF7EC /* PBXContainerItemProxy */;
			sourceTree = BUILT_PRODUCTS_DIR;
		};
		D31FC2351A8D908900BAF7EC /* Alamofire iOS Tests.xctest */ = {
			isa = PBXReferenceProxy;
			fileType = wrapper.cfbundle;
			path = "Alamofire iOS Tests.xctest";
			remoteRef = D31FC2341A8D908900BAF7EC /* PBXContainerItemProxy */;
			sourceTree = BUILT_PRODUCTS_DIR;
		};
		D31FC2371A8D908900BAF7EC /* Alamofire OSX Tests.xctest */ = {
			isa = PBXReferenceProxy;
			fileType = wrapper.cfbundle;
			path = "Alamofire OSX Tests.xctest";
			remoteRef = D31FC2361A8D908900BAF7EC /* PBXContainerItemProxy */;
			sourceTree = BUILT_PRODUCTS_DIR;
		};
		D38B2CE81A8D94CA0040E6B5 /* Snap.framework */ = {
			isa = PBXReferenceProxy;
			fileType = wrapper.framework;
			path = Snap.framework;
			sourceTree = BUILT_PRODUCTS_DIR;
		};
		D38B2D6C1A8D976A0040E6B5 /* libKIF.a */ = {
			isa = PBXReferenceProxy;
			fileType = archive.ar;
			path = libKIF.a;
			remoteRef = D38B2D6B1A8D976A0040E6B5 /* PBXContainerItemProxy */;
			sourceTree = BUILT_PRODUCTS_DIR;
		};
		D38B2D6E1A8D976A0040E6B5 /* libKIF-OCUnit.a */ = {
			isa = PBXReferenceProxy;
			fileType = archive.ar;
			path = "libKIF-OCUnit.a";
			remoteRef = D38B2D6D1A8D976A0040E6B5 /* PBXContainerItemProxy */;
			sourceTree = BUILT_PRODUCTS_DIR;
		};
		D38B2D701A8D976A0040E6B5 /* Test Host.app */ = {
			isa = PBXReferenceProxy;
			fileType = wrapper.application;
			path = "Test Host.app";
			remoteRef = D38B2D6F1A8D976A0040E6B5 /* PBXContainerItemProxy */;
			sourceTree = BUILT_PRODUCTS_DIR;
		};
		D38B2D721A8D976A0040E6B5 /* KIF Tests - XCTest.xctest */ = {
			isa = PBXReferenceProxy;
			fileType = wrapper.cfbundle;
			path = "KIF Tests - XCTest.xctest";
			remoteRef = D38B2D711A8D976A0040E6B5 /* PBXContainerItemProxy */;
			sourceTree = BUILT_PRODUCTS_DIR;
		};
		D38B2D741A8D976A0040E6B5 /* KIF Tests-OCUnit.octest */ = {
			isa = PBXReferenceProxy;
			fileType = wrapper.cfbundle;
			path = "KIF Tests-OCUnit.octest";
			remoteRef = D38B2D731A8D976A0040E6B5 /* PBXContainerItemProxy */;
			sourceTree = BUILT_PRODUCTS_DIR;
		};
		D38B2D811A8D98380040E6B5 /* SWXMLHash.framework */ = {
			isa = PBXReferenceProxy;
			fileType = wrapper.framework;
			path = SWXMLHash.framework;
			remoteRef = D38B2D801A8D98380040E6B5 /* PBXContainerItemProxy */;
			sourceTree = BUILT_PRODUCTS_DIR;
		};
		D38B2D831A8D98380040E6B5 /* SWXMLHashTests.xctest */ = {
			isa = PBXReferenceProxy;
			fileType = wrapper.cfbundle;
			path = SWXMLHashTests.xctest;
			remoteRef = D38B2D821A8D98380040E6B5 /* PBXContainerItemProxy */;
			sourceTree = BUILT_PRODUCTS_DIR;
		};
		D38B2D851A8D98380040E6B5 /* SWXMLHash.framework */ = {
			isa = PBXReferenceProxy;
			fileType = wrapper.framework;
			path = SWXMLHash.framework;
			remoteRef = D38B2D841A8D98380040E6B5 /* PBXContainerItemProxy */;
			sourceTree = BUILT_PRODUCTS_DIR;
		};
		D38B2D871A8D98380040E6B5 /* SWXMLHashOSXTests.xctest */ = {
			isa = PBXReferenceProxy;
			fileType = wrapper.cfbundle;
			path = SWXMLHashOSXTests.xctest;
			remoteRef = D38B2D861A8D98380040E6B5 /* PBXContainerItemProxy */;
			sourceTree = BUILT_PRODUCTS_DIR;
		};
/* End PBXReferenceProxy section */

/* Begin PBXResourcesBuildPhase section */
		288A2D841AB8B3260023ABC3 /* Resources */ = {
			isa = PBXResourcesBuildPhase;
			buildActionMask = 2147483647;
			files = (
			);
			runOnlyForDeploymentPostprocessing = 0;
		};
		2FA435F91ABB83B4008031D1 /* Resources */ = {
			isa = PBXResourcesBuildPhase;
			buildActionMask = 2147483647;
			files = (
			);
			runOnlyForDeploymentPostprocessing = 0;
		};
		2FA436031ABB83B4008031D1 /* Resources */ = {
			isa = PBXResourcesBuildPhase;
			buildActionMask = 2147483647;
			files = (
				2F14E2521ABC8D2B00FF98DB /* signedInUser.json in Resources */,
			);
			runOnlyForDeploymentPostprocessing = 0;
		};
		2FCAE2181ABB51F800877008 /* Resources */ = {
			isa = PBXResourcesBuildPhase;
			buildActionMask = 2147483647;
			files = (
			);
			runOnlyForDeploymentPostprocessing = 0;
		};
		2FCAE2221ABB51F800877008 /* Resources */ = {
			isa = PBXResourcesBuildPhase;
			buildActionMask = 2147483647;
			files = (
			);
			runOnlyForDeploymentPostprocessing = 0;
		};
		D39FA15D1A83E0EC00EE869C /* Resources */ = {
			isa = PBXResourcesBuildPhase;
			buildActionMask = 2147483647;
			files = (
				D3E171C21A841EAD00AB44CD /* KIFHelper.js in Resources */,
			);
			runOnlyForDeploymentPostprocessing = 0;
		};
		F84B21BC1A090F8100AAB793 /* Resources */ = {
			isa = PBXResourcesBuildPhase;
			buildActionMask = 2147483647;
			files = (
				E4B7B77E1A793CF20022C5E0 /* FiraSans-SemiBold.ttf in Resources */,
				F84B220B1A0910F600AAB793 /* Images.xcassets in Resources */,
				E4B7B7631A793CF20022C5E0 /* CharisSILI.ttf in Resources */,
				E4CD9F541A71506400318571 /* Reader.html in Resources */,
				E414F0791A8445A500283322 /* FennecAurora.entitlements in Resources */,
				2F1BDF921A8523B000213B54 /* LICENSE in Resources */,
				F84B220C1A0910F600AAB793 /* Readability.js in Resources */,
				D3FA77C41A44F9A80010CD32 /* Locales in Resources */,
				E4CD9F5B1A71506C00318571 /* Reader.css in Resources */,
				E4B7B7611A793CF20022C5E0 /* CharisSILB.ttf in Resources */,
				E4B7B7621A793CF20022C5E0 /* CharisSILBI.ttf in Resources */,
				E4B7B7861A793CF20022C5E0 /* FiraSans-UltraLight.ttf in Resources */,
				2F44FB2C1A9D5D8500FD20CC /* Home.xcassets in Resources */,
				0B305FB91A7F4F040085B8BC /* Passwords.js in Resources */,
				E4ECCD8D1AB091470005E717 /* Reader.xcassets in Resources */,
				E4B7B77D1A793CF20022C5E0 /* FiraSans-Regular.ttf in Resources */,
				E4B7B7791A793CF20022C5E0 /* FiraSans-Light.ttf in Resources */,
				9B64C2A81A6451A800473AE3 /* LongPress.js in Resources */,
				D38A1BF01A9FA2CA00F6A386 /* SiteTableViewControllerHeader.xib in Resources */,
				E4CD9E9A1A68980A00318571 /* ReaderMode.js in Resources */,
				E4B7B7641A793CF20022C5E0 /* CharisSILR.ttf in Resources */,
				2F834D161A80629A006A0B7B /* FxASignIn.js in Resources */,
				E4B7B7681A793CF20022C5E0 /* FiraSans-Bold.ttf in Resources */,
				E4B7B7781A793CF20022C5E0 /* FiraSans-Italic.ttf in Resources */,
				E4ECCDAE1AB131770005E717 /* FiraSans-Medium.ttf in Resources */,
				0BF42D391A7C0E8900889E28 /* Favicons.js in Resources */,
				E4D6BEB91A0930EC00F538BD /* LaunchScreen.xib in Resources */,
				2F44FB2D1A9D5D8500FD20CC /* FiraSans-BoldItalic.ttf in Resources */,
			);
			runOnlyForDeploymentPostprocessing = 0;
		};
		F84B21D11A090F8100AAB793 /* Resources */ = {
			isa = PBXResourcesBuildPhase;
			buildActionMask = 2147483647;
			files = (
				2F1BDF931A8523B000213B54 /* LICENSE in Resources */,
				D38A1BF11A9FA2CA00F6A386 /* SiteTableViewControllerHeader.xib in Resources */,
				2F834D171A80629A006A0B7B /* FxASignIn.js in Resources */,
				0BF9F8BC1A3A82CA0049A0FA /* Images.xcassets in Resources */,
			);
			runOnlyForDeploymentPostprocessing = 0;
		};
		F84B22471A0920C600AAB793 /* Resources */ = {
			isa = PBXResourcesBuildPhase;
			buildActionMask = 2147483647;
			files = (
				F8708D2E1A0970B70051AB07 /* Images.xcassets in Resources */,
			);
			runOnlyForDeploymentPostprocessing = 0;
		};
		F84B225A1A09210A00AAB793 /* Resources */ = {
			isa = PBXResourcesBuildPhase;
			buildActionMask = 2147483647;
			files = (
				E4F21AA61A13C4A300B0FAAA /* Images.xcassets in Resources */,
				F8708D2C1A0970B40051AB07 /* MainInterface.storyboard in Resources */,
			);
			runOnlyForDeploymentPostprocessing = 0;
		};
/* End PBXResourcesBuildPhase section */

/* Begin PBXSourcesBuildPhase section */
		288A2D811AB8B3260023ABC3 /* Sources */ = {
			isa = PBXSourcesBuildPhase;
			buildActionMask = 2147483647;
			files = (
				2FDE87531ABA3EB4005317B1 /* ColorUtils.swift in Sources */,
				288A2DB21AB8B37E0023ABC3 /* ReadWriteLock.swift in Sources */,
				2FDE87541ABA3EBB005317B1 /* KeyboardHelper.swift in Sources */,
				282730F11ABC99C100AA1954 /* Functions.swift in Sources */,
				288A2DAA1AB8B3700023ABC3 /* Box.swift in Sources */,
				2FDE87521ABA3EA0005317B1 /* TimeConstants.swift in Sources */,
				2FDE87321ABA3E87005317B1 /* json.swift in Sources */,
				288A2DAB1AB8B3700023ABC3 /* BoxType.swift in Sources */,
				28158BAC1ABC7C0E00C56FC8 /* Bytes.swift in Sources */,
				288A2DB11AB8B37E0023ABC3 /* LockProtected.swift in Sources */,
				2FDE87511ABA3E9A005317B1 /* HashExtensions.swift in Sources */,
				288A2DB01AB8B37E0023ABC3 /* Deferred.swift in Sources */,
				288A2DB51AB8B38D0023ABC3 /* Error.swift in Sources */,
				288A2DB61AB8B38D0023ABC3 /* Result.swift in Sources */,
				288A2DAC1AB8B3700023ABC3 /* MutableBox.swift in Sources */,
				2FDE87501ABA3E93005317B1 /* HexExtensions.swift in Sources */,
			);
			runOnlyForDeploymentPostprocessing = 0;
		};
		2FA435F61ABB83B4008031D1 /* Sources */ = {
			isa = PBXSourcesBuildPhase;
			buildActionMask = 2147483647;
			files = (
				2FA4362D1ABB8436008031D1 /* FirefoxAccountState.swift in Sources */,
				2FA4362B1ABB8436008031D1 /* FirefoxAccountConfiguration.swift in Sources */,
				2FA436291ABB8436008031D1 /* FirefoxAccount.swift in Sources */,
				2FA436351ABB8436008031D1 /* TokenServerClient.swift in Sources */,
				2FA436331ABB8436008031D1 /* HawkHelper.swift in Sources */,
				2FA4362F1ABB8436008031D1 /* FxAClient10.swift in Sources */,
			);
			runOnlyForDeploymentPostprocessing = 0;
		};
		2FA436011ABB83B4008031D1 /* Sources */ = {
			isa = PBXSourcesBuildPhase;
			buildActionMask = 2147483647;
			files = (
				2FA4362E1ABB8436008031D1 /* FirefoxAccountState.swift in Sources */,
				2FA4363E1ABB8448008031D1 /* FxAClient10Tests.swift in Sources */,
				2FA4362C1ABB8436008031D1 /* FirefoxAccountConfiguration.swift in Sources */,
				2FA4362A1ABB8436008031D1 /* FirefoxAccount.swift in Sources */,
				2FA436421ABB8448008031D1 /* TokenServerClientTests.swift in Sources */,
				2FA436411ABB8448008031D1 /* LiveAccountTest.swift in Sources */,
				2FA436361ABB8436008031D1 /* TokenServerClient.swift in Sources */,
				2FA436341ABB8436008031D1 /* HawkHelper.swift in Sources */,
				2FA436301ABB8436008031D1 /* FxAClient10.swift in Sources */,
				2FA4363D1ABB8448008031D1 /* FirefoxAccountTests.swift in Sources */,
				2FA436401ABB8448008031D1 /* HawkHelperTests.swift in Sources */,
			);
			runOnlyForDeploymentPostprocessing = 0;
		};
		2FCAE2151ABB51F800877008 /* Sources */ = {
			isa = PBXSourcesBuildPhase;
			buildActionMask = 2147483647;
			files = (
				2FCAE2671ABB531100877008 /* BookmarksSqlite.swift in Sources */,
				2FCAE2621ABB531100877008 /* History.swift in Sources */,
				2FCAE2721ABB531100877008 /* SQLiteHistory.swift in Sources */,
				2FCAE2631ABB531100877008 /* Passwords.swift in Sources */,
				2FCAE2731ABB531100877008 /* SQLitePasswords.swift in Sources */,
				2FCAE26E1ABB531100877008 /* ReadingListTable.swift in Sources */,
				2FCAE2751ABB531100877008 /* SQLiteRemoteClientsAndTabs.swift in Sources */,
				2FCAE2641ABB531100877008 /* ReadingList.swift in Sources */,
				2FCAE26A1ABB531100877008 /* GenericTable.swift in Sources */,
				2FCAE26D1ABB531100877008 /* JoinedHistoryVisitsTable.swift in Sources */,
				2FCAE2761ABB531100877008 /* VisitsTable.swift in Sources */,
				2FCAE26F1ABB531100877008 /* RemoteTabsTable.swift in Sources */,
				2FCAE25D1ABB531100877008 /* Bookmarks.swift in Sources */,
				2FCAE2781ABB531100877008 /* Visit.swift in Sources */,
				2FCAE2701ABB531100877008 /* SchemaTable.swift in Sources */,
				2FCAE2611ABB531100877008 /* FileAccessor.swift in Sources */,
				2FCAE26B1ABB531100877008 /* HistoryTable.swift in Sources */,
				2FCAE2691ABB531100877008 /* FaviconsTable.swift in Sources */,
				2FCAE2661ABB531100877008 /* Site.swift in Sources */,
				2FCAE2681ABB531100877008 /* BrowserDB.swift in Sources */,
				2FCAE2741ABB531100877008 /* SQLiteReadingList.swift in Sources */,
				2FCAE2651ABB531100877008 /* RemoteTabs.swift in Sources */,
				2FCAE2601ABB531100877008 /* Favicons.swift in Sources */,
				2FCAE2711ABB531100877008 /* SQLFavicons.swift in Sources */,
				2FCAE26C1ABB531100877008 /* JoinedFaviconsHistoryTable.swift in Sources */,
				2FCAE2771ABB531100877008 /* SwiftData.swift in Sources */,
				2FCAE25F1ABB531100877008 /* Cursor.swift in Sources */,
			);
			runOnlyForDeploymentPostprocessing = 0;
		};
		2FCAE2201ABB51F800877008 /* Sources */ = {
			isa = PBXSourcesBuildPhase;
			buildActionMask = 2147483647;
			files = (
				2FA435291ABB6831008031D1 /* SQLiteRemoteClientsAndTabs.swift in Sources */,
				2FA435161ABB6829008031D1 /* History.swift in Sources */,
				2FA435151ABB6829008031D1 /* FileAccessor.swift in Sources */,
				2FA435261ABB6831008031D1 /* SQLiteHistory.swift in Sources */,
				2FCAE2861ABB533A00877008 /* TestBookmarks.swift in Sources */,
				2FCAE28D1ABB533A00877008 /* TestTableTable.swift in Sources */,
				2FCAE2851ABB533A00877008 /* SQLiteRemoteClientsAndTabsTests.swift in Sources */,
				2FA4351C1ABB6831008031D1 /* BrowserDB.swift in Sources */,
				2FA435181ABB6829008031D1 /* ReadingList.swift in Sources */,
				2FCAE2891ABB533A00877008 /* TestJoinedFaviconTable.swift in Sources */,
				2FA4351A1ABB6829008031D1 /* Site.swift in Sources */,
				2FCAE28B1ABB533A00877008 /* TestReadingListTable.swift in Sources */,
				2FA435211ABB6831008031D1 /* JoinedHistoryVisitsTable.swift in Sources */,
				2FCAE28A1ABB533A00877008 /* TestJoinedHistoryVisits.swift in Sources */,
				2FA4352C1ABB6873008031D1 /* Visit.swift in Sources */,
				2FA435201ABB6831008031D1 /* JoinedFaviconsHistoryTable.swift in Sources */,
				2FA435271ABB6831008031D1 /* SQLitePasswords.swift in Sources */,
				2FA435221ABB6831008031D1 /* ReadingListTable.swift in Sources */,
				2FCAE28C1ABB533A00877008 /* TestSQLiteReadingList.swift in Sources */,
				2FA4351B1ABB6831008031D1 /* BookmarksSqlite.swift in Sources */,
				2FA435231ABB6831008031D1 /* RemoteTabsTable.swift in Sources */,
				2FA435241ABB6831008031D1 /* SchemaTable.swift in Sources */,
				2FCAE2841ABB533A00877008 /* MockFiles.swift in Sources */,
				2FCAE2871ABB533A00877008 /* TestFaviconsTable.swift in Sources */,
				2FA435281ABB6831008031D1 /* SQLiteReadingList.swift in Sources */,
				2FA435131ABB6829008031D1 /* Cursor.swift in Sources */,
				2FA435251ABB6831008031D1 /* SQLFavicons.swift in Sources */,
				2FA435171ABB6829008031D1 /* Passwords.swift in Sources */,
				2FA435141ABB6829008031D1 /* Favicons.swift in Sources */,
				2FA4351E1ABB6831008031D1 /* GenericTable.swift in Sources */,
				2FCAE28E1ABB533A00877008 /* TestVisitsTable.swift in Sources */,
				2FCAE2881ABB533A00877008 /* TestHistoryTable.swift in Sources */,
				2FA4351F1ABB6831008031D1 /* HistoryTable.swift in Sources */,
				2FA435191ABB6829008031D1 /* RemoteTabs.swift in Sources */,
				2FA4352A1ABB6831008031D1 /* VisitsTable.swift in Sources */,
				2FA435111ABB6829008031D1 /* Bookmarks.swift in Sources */,
				2FA4351D1ABB6831008031D1 /* FaviconsTable.swift in Sources */,
				2FA4352B1ABB6836008031D1 /* SwiftData.swift in Sources */,
			);
			runOnlyForDeploymentPostprocessing = 0;
		};
		D39FA15B1A83E0EC00EE869C /* Sources */ = {
			isa = PBXSourcesBuildPhase;
			buildActionMask = 2147483647;
			files = (
				D39FA1811A83E84900EE869C /* Global.swift in Sources */,
				E42475E71AB73B9B00B23D33 /* SWUtilityButtonTapGestureRecognizer.m in Sources */,
				E42475E41AB73B9B00B23D33 /* SWTableViewCell.m in Sources */,
				D38B2D361A8D96D00040E6B5 /* GCDWebServerFunctions.m in Sources */,
				D38B2D3F1A8D96D00040E6B5 /* GCDWebServerDataRequest.m in Sources */,
				E42475DE1AB73B9B00B23D33 /* SWCellScrollView.m in Sources */,
				D38B2D541A8D96D00040E6B5 /* GCDWebServerStreamedResponse.m in Sources */,
				D38B2D511A8D96D00040E6B5 /* GCDWebServerFileResponse.m in Sources */,
				D39FA1831A83E87900EE869C /* NavigationTests.swift in Sources */,
				E42475EA1AB73B9B00B23D33 /* SWUtilityButtonView.m in Sources */,
				D38B2D481A8D96D00040E6B5 /* GCDWebServerURLEncodedFormRequest.m in Sources */,
				D38B2D331A8D96D00040E6B5 /* GCDWebServerConnection.m in Sources */,
				D38B2D421A8D96D00040E6B5 /* GCDWebServerFileRequest.m in Sources */,
				D38B2D3C1A8D96D00040E6B5 /* GCDWebServerResponse.m in Sources */,
				E42475E11AB73B9B00B23D33 /* SWLongPressGestureRecognizer.m in Sources */,
				D38B2D391A8D96D00040E6B5 /* GCDWebServerRequest.m in Sources */,
				D38B2D4E1A8D96D00040E6B5 /* GCDWebServerErrorResponse.m in Sources */,
				D38B2D4B1A8D96D00040E6B5 /* GCDWebServerDataResponse.m in Sources */,
				D38B2D301A8D96D00040E6B5 /* GCDWebServer.m in Sources */,
				2F642CED1AA8FFAF004F8BE8 /* SearchSettingsUITests.swift in Sources */,
				D38B2D451A8D96D00040E6B5 /* GCDWebServerMultiPartFormRequest.m in Sources */,
			);
			runOnlyForDeploymentPostprocessing = 0;
		};
		F84B21BA1A090F8100AAB793 /* Sources */ = {
			isa = PBXSourcesBuildPhase;
			buildActionMask = 2147483647;
			files = (
				E4CD9F6D1A77DD2800318571 /* ReaderModeStyleViewController.swift in Sources */,
<<<<<<< HEAD
				2F1BDFA11A85240400213B54 /* FirefoxAccountState.swift in Sources */,
				E4A960061ABB9C450069AD6F /* ReaderModeUtils.swift in Sources */,
				E4B423DD1ABA0318007E66C8 /* ReaderModeHandlers.swift in Sources */,
=======
>>>>>>> deb9d9a0
				D308E4E41A5306F500842685 /* SearchEngines.swift in Sources */,
				28CE83C51A1D1D3200576538 /* EncryptedRecord.swift in Sources */,
				0BF0DB941A8545800039F300 /* URLBarView.swift in Sources */,
				E42475E51AB73B9B00B23D33 /* SWUtilityButtonTapGestureRecognizer.m in Sources */,
				D38B2D2E1A8D96D00040E6B5 /* GCDWebServer.m in Sources */,
				28CE83C81A1D1D3200576538 /* SyncMeta.swift in Sources */,
				E42475E81AB73B9B00B23D33 /* SWUtilityButtonView.m in Sources */,
				D301AAEE1A3A55B70078DD1D /* TabTrayController.swift in Sources */,
				D38B2D431A8D96D00040E6B5 /* GCDWebServerMultiPartFormRequest.m in Sources */,
				E4CD9E911A6897FB00318571 /* ReaderMode.swift in Sources */,
				D38B2D371A8D96D00040E6B5 /* GCDWebServerRequest.m in Sources */,
				D314E7F71A37B98700426A76 /* BrowserToolbar.swift in Sources */,
				0B305FC01A7FDD830085B8BC /* PasswordManager.swift in Sources */,
				D38B2D461A8D96D00040E6B5 /* GCDWebServerURLEncodedFormRequest.m in Sources */,
				D38B2D4C1A8D96D00040E6B5 /* GCDWebServerErrorResponse.m in Sources */,
				E4CD9F2D1A6DC91200318571 /* BrowserLocationView.swift in Sources */,
				2F44FC721A9E840300FD20CC /* SettingsNavigationController.swift in Sources */,
				0AE491A61A41C88C0046C724 /* BackForwardListViewController.swift in Sources */,
				0BF648111A9C54E900BA963C /* TopSitesPanel.swift in Sources */,
				28CE83C41A1D1D3200576538 /* ClientPayload.swift in Sources */,
				0B1C05D71A798B1F004C78B0 /* UIImageViewAligned.m in Sources */,
				D34DC8581A16C40C00D49B7B /* RestAPI.swift in Sources */,
				0BD19A651A2530840084FBA7 /* Locking.swift in Sources */,
				E4B423BE1AB9FE6A007E66C8 /* ReaderModeCache.swift in Sources */,
				282DA4731A68C1E700A406E2 /* OpenSearch.swift in Sources */,
				2F44FCC71A9E8CF500FD20CC /* SearchSettingsTableViewController.swift in Sources */,
				0BF42D371A7C0B8E00889E28 /* FaviconManager.swift in Sources */,
				D38B2D341A8D96D00040E6B5 /* GCDWebServerFunctions.m in Sources */,
				E42CCDE31A23A6F900B794D3 /* Clients.swift in Sources */,
				D30B101E1AA7F9C600C01CA3 /* HomePanels.swift in Sources */,
				F84B22041A0910F600AAB793 /* AppDelegate.swift in Sources */,
				2FDE87FE1ABB3817005317B1 /* RemoteTabsPanel.swift in Sources */,
				D31A0FC71A65D6D000DC8C7E /* SearchSuggestClient.swift in Sources */,
				D38B2D311A8D96D00040E6B5 /* GCDWebServerConnection.m in Sources */,
				D38B2D401A8D96D00040E6B5 /* GCDWebServerFileRequest.m in Sources */,
				D38B2D4F1A8D96D00040E6B5 /* GCDWebServerFileResponse.m in Sources */,
				E43A4E551A96B88100E25676 /* GCDWebServerDataRequest.m in Sources */,
				D38A1BEE1A9FA2CA00F6A386 /* SiteTableViewController.swift in Sources */,
				F84B22241A09122500AAB793 /* HomePanelViewController.swift in Sources */,
				E42475DC1AB73B9B00B23D33 /* SWCellScrollView.m in Sources */,
				E47616C71AB74CA600E7DD25 /* ReaderModeBarView.swift in Sources */,
				2F44FCC51A9E85E900FD20CC /* SettingsTableViewController.swift in Sources */,
				2F44FCCB1A9E972E00FD20CC /* SearchEnginePicker.swift in Sources */,
				9B9AE2241A48B9A600AF2C23 /* LongPressGestureRecognizer.swift in Sources */,
				28CE83C71A1D1D3200576538 /* Records.swift in Sources */,
				0BF0DBC01A8598D50039F300 /* TransitionManager.swift in Sources */,
				2F834D1A1A80629A006A0B7B /* FxAContentViewController.swift in Sources */,
				D34DC8531A16C40C00D49B7B /* Profile.swift in Sources */,
				D38B2D3A1A8D96D00040E6B5 /* GCDWebServerResponse.m in Sources */,
				2F1BDF901A8523B000213B54 /* KeychainWrapper.swift in Sources */,
				0BD19A671A25309B0084FBA7 /* ProfilePrefs.swift in Sources */,
				D3968F251A38FE8500CEFD3B /* TabManager.swift in Sources */,
				D3A9949D1A3686BD008AD1AC /* Browser.swift in Sources */,
				D3C744CD1A687D6C004CE85D /* URIFixup.swift in Sources */,
				E483C0531AB7716B004A79A7 /* KeysPayload.swift in Sources */,
				D3A9949C1A3686BD008AD1AC /* BrowserViewController.swift in Sources */,
				59A681BDFC95A19F05E07223 /* SearchViewController.swift in Sources */,
				D30B0F301AA7D66300C01CA3 /* ThumbnailCell.swift in Sources */,
				59A68B280D62462B85CF57A4 /* HistoryPanel.swift in Sources */,
				59A68E0B4ABBF55E14819668 /* BookmarksPanel.swift in Sources */,
				D38B2D491A8D96D00040E6B5 /* GCDWebServerDataResponse.m in Sources */,
				D38B2D521A8D96D00040E6B5 /* GCDWebServerStreamedResponse.m in Sources */,
				59A68FD5260B8D520F890F4A /* ReaderPanel.swift in Sources */,
				E42CCE011A24C4E300B794D3 /* ExtensionUtils.swift in Sources */,
				E42475E21AB73B9B00B23D33 /* SWTableViewCell.m in Sources */,
				E40FAB0C1A7ABB77009CB80D /* WebServer.swift in Sources */,
				59A68D66379CFA85C4EAF00B /* TwoLineCell.swift in Sources */,
				E42475DF1AB73B9B00B23D33 /* SWLongPressGestureRecognizer.m in Sources */,
			);
			runOnlyForDeploymentPostprocessing = 0;
		};
		F84B21CF1A090F8100AAB793 /* Sources */ = {
			isa = PBXSourcesBuildPhase;
			buildActionMask = 2147483647;
			files = (
				E42475E31AB73B9B00B23D33 /* SWTableViewCell.m in Sources */,
				E4CD9F1D1A6D9C2800318571 /* WebServerTests.swift in Sources */,
				E483C0541AB7716C004A79A7 /* KeysPayload.swift in Sources */,
				E4A960241ABB9D500069AD6F /* ReaderModeUtils.swift in Sources */,
				0BA8964B1A250E6500C1010C /* ProfileTest.swift in Sources */,
				F84B21DA1A090F8100AAB793 /* ClientTests.swift in Sources */,
<<<<<<< HEAD
				2F34452E1AB247A100FD9731 /* TokenServerClient.swift in Sources */,
				E4B423DE1ABA0436007E66C8 /* ReaderModeCache.swift in Sources */,
=======
>>>>>>> deb9d9a0
				2F697F7E1A9FD22D009E03AE /* SearchEnginesTests.swift in Sources */,
				28FEEE1E1AAFF116007FA476 /* EncryptedRecord.swift in Sources */,
				E42CCDEE1A23C2C600B794D3 /* Clients.swift in Sources */,
				2F44FA1B1A9D426A00FD20CC /* TestHashExtensions.swift in Sources */,
				D38B2D2F1A8D96D00040E6B5 /* GCDWebServer.m in Sources */,
				0BA2E43C1A69EDAB000581FA /* Profile.swift in Sources */,
				D38B2D351A8D96D00040E6B5 /* GCDWebServerFunctions.m in Sources */,
				D30B0F311AA7D66300C01CA3 /* ThumbnailCell.swift in Sources */,
				E4ECCDC21AB1EAB70005E717 /* ReaderMode.swift in Sources */,
				28FEEE201AAFF11B007FA476 /* SyncMeta.swift in Sources */,
				E42CCE021A24C4E300B794D3 /* ExtensionUtils.swift in Sources */,
				0BF6483C1A9D003D00BA963C /* TopSitesPanel.swift in Sources */,
				D38B2D501A8D96D00040E6B5 /* GCDWebServerFileResponse.m in Sources */,
				D38B2D3B1A8D96D00040E6B5 /* GCDWebServerResponse.m in Sources */,
				D38B2D411A8D96D00040E6B5 /* GCDWebServerFileRequest.m in Sources */,
				28FEEDFF1AAFF046007FA476 /* Records.swift in Sources */,
				28FEEE1D1AAFF113007FA476 /* ClientPayload.swift in Sources */,
				D38B2D471A8D96D00040E6B5 /* GCDWebServerURLEncodedFormRequest.m in Sources */,
				282DA4811A697EB100A406E2 /* RestAPI.swift in Sources */,
				D38B2D4A1A8D96D00040E6B5 /* GCDWebServerDataResponse.m in Sources */,
				D38B2D531A8D96D00040E6B5 /* GCDWebServerStreamedResponse.m in Sources */,
				28F4E00F1AAFE505007D224C /* RecordTests.swift in Sources */,
				D38B2D4D1A8D96D00040E6B5 /* GCDWebServerErrorResponse.m in Sources */,
				2F834D1B1A80629A006A0B7B /* FxAContentViewController.swift in Sources */,
				D3FA77971A43B5390010CD32 /* OpenSearch.swift in Sources */,
				2FDE881B1ABB3921005317B1 /* RemoteTabsPanel.swift in Sources */,
				28786E551AB0F5FA009EA9EF /* DeferredTests.swift in Sources */,
				D3FA777B1A43B2990010CD32 /* SearchTests.swift in Sources */,
				D38B2D441A8D96D00040E6B5 /* GCDWebServerMultiPartFormRequest.m in Sources */,
				E42475DD1AB73B9B00B23D33 /* SWCellScrollView.m in Sources */,
				D3C744CE1A687D6C004CE85D /* URIFixup.swift in Sources */,
				D38B2D3E1A8D96D00040E6B5 /* GCDWebServerDataRequest.m in Sources */,
				0BD19A681A2530A40084FBA7 /* ProfilePrefs.swift in Sources */,
				D308E4EC1A530A8B00842685 /* SearchEngines.swift in Sources */,
				0BF42D4F1A7CD09600889E28 /* TestFavicons.swift in Sources */,
				E42475E01AB73B9B00B23D33 /* SWLongPressGestureRecognizer.m in Sources */,
				D38A1BEF1A9FA2CA00F6A386 /* SiteTableViewController.swift in Sources */,
				D38B2D381A8D96D00040E6B5 /* GCDWebServerRequest.m in Sources */,
				2FEBABAF1AB3659000DB5728 /* ResultTests.swift in Sources */,
				0BA8964C1A250E6500C1010C /* TestBookmarks.swift in Sources */,
				D38B2D321A8D96D00040E6B5 /* GCDWebServerConnection.m in Sources */,
				0BE108361A1B1EC700D4B712 /* TestLocking.swift in Sources */,
				D31A0FC81A65D6D000DC8C7E /* SearchSuggestClient.swift in Sources */,
				E4ECCDC41AB1EADF0005E717 /* Browser.swift in Sources */,
				2F1BDF911A8523B000213B54 /* KeychainWrapper.swift in Sources */,
				28C077981A3B064000834FE5 /* CryptoTests.swift in Sources */,
				59A687B4A05CC772FE7E5A09 /* SearchViewController.swift in Sources */,
				59A680D1116F5BF6CCC9ED6F /* HistoryPanel.swift in Sources */,
				59A687335CF58A8004B23508 /* BookmarksPanel.swift in Sources */,
				59A68ACAB9DB4B3E04E5D1B7 /* ReaderPanel.swift in Sources */,
				D30B101F1AA7F9E000C01CA3 /* HomePanels.swift in Sources */,
				2FDB10931A9FBEC5006CF312 /* ProfilePrefsTests.swift in Sources */,
				E42475E91AB73B9B00B23D33 /* SWUtilityButtonView.m in Sources */,
				0BD19A5F1A2530320084FBA7 /* HomePanelViewController.swift in Sources */,
				0BE1083A1A1B1ED200D4B712 /* Locking.swift in Sources */,
				59A6897152D30C846676DA34 /* TwoLineCell.swift in Sources */,
				4A59B58AD11B5EE1F80BBDEB /* TestHistory.swift in Sources */,
				E42475E61AB73B9B00B23D33 /* SWUtilityButtonTapGestureRecognizer.m in Sources */,
				E4ECCDC31AB1EAC70005E717 /* WebServer.swift in Sources */,
			);
			runOnlyForDeploymentPostprocessing = 0;
		};
		F84B22451A0920C600AAB793 /* Sources */ = {
			isa = PBXSourcesBuildPhase;
			buildActionMask = 2147483647;
			files = (
				2F2657531A85776A0057F2DE /* KeychainWrapper.swift in Sources */,
				D38B2D8A1A8D98D00040E6B5 /* SearchEngines.swift in Sources */,
				D3C744CF1A687D6C004CE85D /* URIFixup.swift in Sources */,
				0BD2C61D1A643B6000BB4BB9 /* Locking.swift in Sources */,
				E418D0DC1A251B3200CAE47A /* Clients.swift in Sources */,
				D38B2D8C1A8D98D90040E6B5 /* OpenSearch.swift in Sources */,
				E42CCE031A24C4E300B794D3 /* ExtensionUtils.swift in Sources */,
				E418D0D91A251B3200CAE47A /* Profile.swift in Sources */,
				F8708D321A0970B70051AB07 /* ShareViewController.swift in Sources */,
				E418D0DF1A251B3200CAE47A /* RestAPI.swift in Sources */,
				28CDA55C1A43C37C005C318C /* ProfilePrefs.swift in Sources */,
				E41A7D4B1A1BE04500245963 /* InitialViewController.swift in Sources */,
			);
			runOnlyForDeploymentPostprocessing = 0;
		};
		F84B22581A09210A00AAB793 /* Sources */ = {
			isa = PBXSourcesBuildPhase;
			buildActionMask = 2147483647;
			files = (
				2F26574D1A85775F0057F2DE /* KeychainWrapper.swift in Sources */,
				282DA4691A68C13400A406E2 /* Clients.swift in Sources */,
				D38B2D8B1A8D98D10040E6B5 /* SearchEngines.swift in Sources */,
				D3C744D01A687D6C004CE85D /* URIFixup.swift in Sources */,
				E42CCDEA1A23A74400B794D3 /* RestAPI.swift in Sources */,
				D38B2D8D1A8D98DA0040E6B5 /* OpenSearch.swift in Sources */,
				E42CCDE81A23A73D00B794D3 /* Profile.swift in Sources */,
				E42CCE041A24C4E300B794D3 /* ExtensionUtils.swift in Sources */,
				F8708D2A1A0970B40051AB07 /* ActionViewController.swift in Sources */,
				28CDA5641A43C37D005C318C /* ProfilePrefs.swift in Sources */,
			);
			runOnlyForDeploymentPostprocessing = 0;
		};
/* End PBXSourcesBuildPhase section */

/* Begin PBXTargetDependency section */
		288A2D9C1AB8B3260023ABC3 /* PBXTargetDependency */ = {
			isa = PBXTargetDependency;
			target = 288A2D851AB8B3260023ABC3 /* Shared */;
			targetProxy = 288A2D9B1AB8B3260023ABC3 /* PBXContainerItemProxy */;
		};
		2F14E1181ABB88CB00FF98DB /* PBXTargetDependency */ = {
			isa = PBXTargetDependency;
			name = FxA;
			targetProxy = 2F14E1171ABB88CB00FF98DB /* PBXContainerItemProxy */;
		};
		2F14E1341ABB88CF00FF98DB /* PBXTargetDependency */ = {
			isa = PBXTargetDependency;
			target = 288A2D851AB8B3260023ABC3 /* Shared */;
			targetProxy = 2F14E1331ABB88CF00FF98DB /* PBXContainerItemProxy */;
		};
		2F14E1361ABB88D500FF98DB /* PBXTargetDependency */ = {
			isa = PBXTargetDependency;
			name = "Alamofire iOS";
			targetProxy = 2F14E1351ABB88D500FF98DB /* PBXContainerItemProxy */;
		};
		2F14E1381ABB88E000FF98DB /* PBXTargetDependency */ = {
			isa = PBXTargetDependency;
			name = "XCGLogger (iOS)";
			targetProxy = 2F14E1371ABB88E000FF98DB /* PBXContainerItemProxy */;
		};
		2F9A72321ABB856100F9F05D /* PBXTargetDependency */ = {
			isa = PBXTargetDependency;
			target = 2FCAE2191ABB51F800877008 /* Storage */;
			targetProxy = 2F9A72311ABB856100F9F05D /* PBXContainerItemProxy */;
		};
		2F9A72341ABB856A00F9F05D /* PBXTargetDependency */ = {
			isa = PBXTargetDependency;
			target = 2FCAE2191ABB51F800877008 /* Storage */;
			targetProxy = 2F9A72331ABB856A00F9F05D /* PBXContainerItemProxy */;
		};
		2F9A72361ABB867B00F9F05D /* PBXTargetDependency */ = {
			isa = PBXTargetDependency;
			target = 2FA435FA1ABB83B4008031D1 /* Account */;
			targetProxy = 2F9A72351ABB867B00F9F05D /* PBXContainerItemProxy */;
		};
		2F9A72381ABB868100F9F05D /* PBXTargetDependency */ = {
			isa = PBXTargetDependency;
			target = 2FA435FA1ABB83B4008031D1 /* Account */;
			targetProxy = 2F9A72371ABB868100F9F05D /* PBXContainerItemProxy */;
		};
		2FA436111ABB83B4008031D1 /* PBXTargetDependency */ = {
			isa = PBXTargetDependency;
			target = 2FA435FA1ABB83B4008031D1 /* Account */;
			targetProxy = 2FA436101ABB83B4008031D1 /* PBXContainerItemProxy */;
		};
		2FA4361D1ABB83DD008031D1 /* PBXTargetDependency */ = {
			isa = PBXTargetDependency;
			target = 288A2D851AB8B3260023ABC3 /* Shared */;
			targetProxy = 2FA4361C1ABB83DD008031D1 /* PBXContainerItemProxy */;
		};
		2FA4361F1ABB83DD008031D1 /* PBXTargetDependency */ = {
			isa = PBXTargetDependency;
			name = "Alamofire iOS";
			targetProxy = 2FA4361E1ABB83DD008031D1 /* PBXContainerItemProxy */;
		};
		2FA436211ABB83DD008031D1 /* PBXTargetDependency */ = {
			isa = PBXTargetDependency;
			name = "XCGLogger (iOS)";
			targetProxy = 2FA436201ABB83DD008031D1 /* PBXContainerItemProxy */;
		};
		2FA436441ABB84CB008031D1 /* PBXTargetDependency */ = {
			isa = PBXTargetDependency;
			name = FxA;
			targetProxy = 2FA436431ABB84CB008031D1 /* PBXContainerItemProxy */;
		};
		2FCAE2271ABB51F800877008 /* PBXTargetDependency */ = {
			isa = PBXTargetDependency;
			target = 2FCAE2191ABB51F800877008 /* Storage */;
			targetProxy = 2FCAE2261ABB51F800877008 /* PBXContainerItemProxy */;
		};
		2FCAE2291ABB51F800877008 /* PBXTargetDependency */ = {
			isa = PBXTargetDependency;
			target = F84B21BD1A090F8100AAB793 /* Client */;
			targetProxy = 2FCAE2281ABB51F800877008 /* PBXContainerItemProxy */;
		};
		2FCAE2301ABB51F800877008 /* PBXTargetDependency */ = {
			isa = PBXTargetDependency;
			target = 2FCAE2191ABB51F800877008 /* Storage */;
			targetProxy = 2FCAE22F1ABB51F800877008 /* PBXContainerItemProxy */;
		};
		2FCAE23C1ABB520700877008 /* PBXTargetDependency */ = {
			isa = PBXTargetDependency;
			target = 288A2D851AB8B3260023ABC3 /* Shared */;
			targetProxy = 2FCAE23B1ABB520700877008 /* PBXContainerItemProxy */;
		};
		2FCAE23E1ABB520700877008 /* PBXTargetDependency */ = {
			isa = PBXTargetDependency;
			name = "XCGLogger (iOS)";
			targetProxy = 2FCAE23D1ABB520700877008 /* PBXContainerItemProxy */;
		};
		2FDE87561ABA3F5F005317B1 /* PBXTargetDependency */ = {
			isa = PBXTargetDependency;
			name = "Base32-iOS";
			targetProxy = 2FDE87551ABA3F5F005317B1 /* PBXContainerItemProxy */;
		};
		39A362DC1AAF5ECE00F47390 /* PBXTargetDependency */ = {
			isa = PBXTargetDependency;
			name = "XCGLogger (iOS)";
			targetProxy = 39A362DB1AAF5ECE00F47390 /* PBXContainerItemProxy */;
		};
		D31FC2481A8D910E00BAF7EC /* PBXTargetDependency */ = {
			isa = PBXTargetDependency;
			name = "Alamofire iOS";
			targetProxy = D31FC2471A8D910E00BAF7EC /* PBXContainerItemProxy */;
		};
		D39FA1661A83E0EC00EE869C /* PBXTargetDependency */ = {
			isa = PBXTargetDependency;
			target = F84B21BD1A090F8100AAB793 /* Client */;
			targetProxy = D39FA1651A83E0EC00EE869C /* PBXContainerItemProxy */;
		};
		E4A888191A95679500CDC337 /* PBXTargetDependency */ = {
			isa = PBXTargetDependency;
			name = FxA;
			targetProxy = E4A888181A95679500CDC337 /* PBXContainerItemProxy */;
		};
		F84B21D51A090F8100AAB793 /* PBXTargetDependency */ = {
			isa = PBXTargetDependency;
			target = F84B21BD1A090F8100AAB793 /* Client */;
			targetProxy = F84B21D41A090F8100AAB793 /* PBXContainerItemProxy */;
		};
		F84B22521A0920C600AAB793 /* PBXTargetDependency */ = {
			isa = PBXTargetDependency;
			target = F84B22481A0920C600AAB793 /* ShareTo */;
			targetProxy = F84B22511A0920C600AAB793 /* PBXContainerItemProxy */;
		};
		F84B22651A09210A00AAB793 /* PBXTargetDependency */ = {
			isa = PBXTargetDependency;
			target = F84B225B1A09210A00AAB793 /* SendTo */;
			targetProxy = F84B22641A09210A00AAB793 /* PBXContainerItemProxy */;
		};
/* End PBXTargetDependency section */

/* Begin XCBuildConfiguration section */
		288A2DA01AB8B3260023ABC3 /* Debug */ = {
			isa = XCBuildConfiguration;
			buildSettings = {
				APPLICATION_EXTENSION_API_ONLY = YES;
				CLANG_ENABLE_MODULES = YES;
				CODE_SIGN_IDENTITY = "iPhone Developer";
				"CODE_SIGN_IDENTITY[sdk=iphoneos*]" = "iPhone Developer";
				CURRENT_PROJECT_VERSION = 1;
				DEFINES_MODULE = YES;
				DYLIB_COMPATIBILITY_VERSION = 1;
				DYLIB_CURRENT_VERSION = 1;
				DYLIB_INSTALL_NAME_BASE = "@rpath";
				GCC_PREPROCESSOR_DEFINITIONS = (
					"DEBUG=1",
					"$(inherited)",
				);
				INFOPLIST_FILE = Shared/Info.plist;
				INSTALL_PATH = "$(LOCAL_LIBRARY_DIR)/Frameworks";
				IPHONEOS_DEPLOYMENT_TARGET = 8.0;
				LD_RUNPATH_SEARCH_PATHS = "$(inherited) @executable_path/Frameworks @loader_path/Frameworks";
				PRODUCT_NAME = "$(TARGET_NAME)";
				SKIP_INSTALL = YES;
				SWIFT_OBJC_BRIDGING_HEADER = "$SRCROOT/Shared/Shared-Bridging-Header.h";
				SWIFT_OPTIMIZATION_LEVEL = "-Onone";
				VERSIONING_SYSTEM = "apple-generic";
				VERSION_INFO_PREFIX = "";
			};
			name = Debug;
		};
		288A2DA11AB8B3260023ABC3 /* FennecAurora */ = {
			isa = XCBuildConfiguration;
			buildSettings = {
				ALWAYS_SEARCH_USER_PATHS = NO;
				APPLICATION_EXTENSION_API_ONLY = YES;
				CLANG_CXX_LANGUAGE_STANDARD = "gnu++0x";
				CLANG_CXX_LIBRARY = "libc++";
				CLANG_ENABLE_MODULES = YES;
				CLANG_ENABLE_OBJC_ARC = YES;
				CLANG_WARN_BOOL_CONVERSION = YES;
				CLANG_WARN_CONSTANT_CONVERSION = YES;
				CLANG_WARN_DIRECT_OBJC_ISA_USAGE = YES_ERROR;
				CLANG_WARN_EMPTY_BODY = YES;
				CLANG_WARN_ENUM_CONVERSION = YES;
				CLANG_WARN_INT_CONVERSION = YES;
				CLANG_WARN_OBJC_ROOT_CLASS = YES_ERROR;
				CLANG_WARN_UNREACHABLE_CODE = YES;
				CLANG_WARN__DUPLICATE_METHOD_MATCH = YES;
				CODE_SIGN_IDENTITY = "iPhone Distribution";
				"CODE_SIGN_IDENTITY[sdk=iphoneos*]" = "iPhone Distribution";
				COPY_PHASE_STRIP = NO;
				CURRENT_PROJECT_VERSION = 1;
				DEFINES_MODULE = YES;
				DYLIB_COMPATIBILITY_VERSION = 1;
				DYLIB_CURRENT_VERSION = 1;
				DYLIB_INSTALL_NAME_BASE = "@rpath";
				ENABLE_NS_ASSERTIONS = NO;
				ENABLE_STRICT_OBJC_MSGSEND = YES;
				GCC_C_LANGUAGE_STANDARD = gnu99;
				GCC_WARN_64_TO_32_BIT_CONVERSION = YES;
				GCC_WARN_ABOUT_RETURN_TYPE = YES_ERROR;
				GCC_WARN_UNDECLARED_SELECTOR = YES;
				GCC_WARN_UNINITIALIZED_AUTOS = YES_AGGRESSIVE;
				GCC_WARN_UNUSED_FUNCTION = YES;
				GCC_WARN_UNUSED_VARIABLE = YES;
				INFOPLIST_FILE = Shared/Info.plist;
				INSTALL_PATH = "$(LOCAL_LIBRARY_DIR)/Frameworks";
				IPHONEOS_DEPLOYMENT_TARGET = 8.0;
				LD_RUNPATH_SEARCH_PATHS = "$(inherited) @executable_path/Frameworks @loader_path/Frameworks";
				MTL_ENABLE_DEBUG_INFO = NO;
				PRODUCT_NAME = "$(TARGET_NAME)";
				SDKROOT = iphoneos;
				SKIP_INSTALL = YES;
				SWIFT_OBJC_BRIDGING_HEADER = "$SRCROOT/Shared/Shared-Bridging-Header.h";
				TARGETED_DEVICE_FAMILY = "1,2";
				VALIDATE_PRODUCT = YES;
				VERSIONING_SYSTEM = "apple-generic";
				VERSION_INFO_PREFIX = "";
			};
			name = FennecAurora;
		};
		288A2DA21AB8B3260023ABC3 /* FennecNightly */ = {
			isa = XCBuildConfiguration;
			buildSettings = {
				ALWAYS_SEARCH_USER_PATHS = NO;
				APPLICATION_EXTENSION_API_ONLY = YES;
				CLANG_CXX_LANGUAGE_STANDARD = "gnu++0x";
				CLANG_CXX_LIBRARY = "libc++";
				CLANG_ENABLE_MODULES = YES;
				CLANG_ENABLE_OBJC_ARC = YES;
				CLANG_WARN_BOOL_CONVERSION = YES;
				CLANG_WARN_CONSTANT_CONVERSION = YES;
				CLANG_WARN_DIRECT_OBJC_ISA_USAGE = YES_ERROR;
				CLANG_WARN_EMPTY_BODY = YES;
				CLANG_WARN_ENUM_CONVERSION = YES;
				CLANG_WARN_INT_CONVERSION = YES;
				CLANG_WARN_OBJC_ROOT_CLASS = YES_ERROR;
				CLANG_WARN_UNREACHABLE_CODE = YES;
				CLANG_WARN__DUPLICATE_METHOD_MATCH = YES;
				CODE_SIGN_IDENTITY = "iPhone Developer";
				"CODE_SIGN_IDENTITY[sdk=iphoneos*]" = "iPhone Developer";
				COPY_PHASE_STRIP = NO;
				CURRENT_PROJECT_VERSION = 1;
				DEFINES_MODULE = YES;
				DYLIB_COMPATIBILITY_VERSION = 1;
				DYLIB_CURRENT_VERSION = 1;
				DYLIB_INSTALL_NAME_BASE = "@rpath";
				ENABLE_NS_ASSERTIONS = NO;
				ENABLE_STRICT_OBJC_MSGSEND = YES;
				GCC_C_LANGUAGE_STANDARD = gnu99;
				GCC_WARN_64_TO_32_BIT_CONVERSION = YES;
				GCC_WARN_ABOUT_RETURN_TYPE = YES_ERROR;
				GCC_WARN_UNDECLARED_SELECTOR = YES;
				GCC_WARN_UNINITIALIZED_AUTOS = YES_AGGRESSIVE;
				GCC_WARN_UNUSED_FUNCTION = YES;
				GCC_WARN_UNUSED_VARIABLE = YES;
				INFOPLIST_FILE = Shared/Info.plist;
				INSTALL_PATH = "$(LOCAL_LIBRARY_DIR)/Frameworks";
				IPHONEOS_DEPLOYMENT_TARGET = 8.0;
				LD_RUNPATH_SEARCH_PATHS = "$(inherited) @executable_path/Frameworks @loader_path/Frameworks";
				MTL_ENABLE_DEBUG_INFO = NO;
				PRODUCT_NAME = "$(TARGET_NAME)";
				SDKROOT = iphoneos;
				SKIP_INSTALL = YES;
				SWIFT_OBJC_BRIDGING_HEADER = "$SRCROOT/Shared/Shared-Bridging-Header.h";
				TARGETED_DEVICE_FAMILY = "1,2";
				VALIDATE_PRODUCT = YES;
				VERSIONING_SYSTEM = "apple-generic";
				VERSION_INFO_PREFIX = "";
			};
			name = FennecNightly;
		};
		2FA436151ABB83B4008031D1 /* Debug */ = {
			isa = XCBuildConfiguration;
			buildSettings = {
				APPLICATION_EXTENSION_API_ONLY = YES;
				CODE_SIGN_IDENTITY = "iPhone Developer";
				"CODE_SIGN_IDENTITY[sdk=iphoneos*]" = "iPhone Developer";
				CURRENT_PROJECT_VERSION = 1;
				DEFINES_MODULE = YES;
				DYLIB_COMPATIBILITY_VERSION = 1;
				DYLIB_CURRENT_VERSION = 1;
				DYLIB_INSTALL_NAME_BASE = "@rpath";
				GCC_PREPROCESSOR_DEFINITIONS = (
					"DEBUG=1",
					"$(inherited)",
				);
				INFOPLIST_FILE = Account/Info.plist;
				INSTALL_PATH = "$(LOCAL_LIBRARY_DIR)/Frameworks";
				IPHONEOS_DEPLOYMENT_TARGET = 8.2;
				LD_RUNPATH_SEARCH_PATHS = "$(inherited) @executable_path/Frameworks @loader_path/Frameworks";
				PRODUCT_NAME = "$(TARGET_NAME)";
				SKIP_INSTALL = YES;
				SWIFT_OBJC_BRIDGING_HEADER = "$SRCROOT/Account/Account-Bridging-Header.h";
				VERSIONING_SYSTEM = "apple-generic";
				VERSION_INFO_PREFIX = "";
			};
			name = Debug;
		};
		2FA436161ABB83B4008031D1 /* FennecAurora */ = {
			isa = XCBuildConfiguration;
			buildSettings = {
				ALWAYS_SEARCH_USER_PATHS = NO;
				APPLICATION_EXTENSION_API_ONLY = YES;
				CLANG_CXX_LANGUAGE_STANDARD = "gnu++0x";
				CLANG_CXX_LIBRARY = "libc++";
				CLANG_ENABLE_MODULES = YES;
				CLANG_ENABLE_OBJC_ARC = YES;
				CLANG_WARN_BOOL_CONVERSION = YES;
				CLANG_WARN_CONSTANT_CONVERSION = YES;
				CLANG_WARN_DIRECT_OBJC_ISA_USAGE = YES_ERROR;
				CLANG_WARN_EMPTY_BODY = YES;
				CLANG_WARN_ENUM_CONVERSION = YES;
				CLANG_WARN_INT_CONVERSION = YES;
				CLANG_WARN_OBJC_ROOT_CLASS = YES_ERROR;
				CLANG_WARN_UNREACHABLE_CODE = YES;
				CLANG_WARN__DUPLICATE_METHOD_MATCH = YES;
				CODE_SIGN_IDENTITY = "iPhone Distribution";
				"CODE_SIGN_IDENTITY[sdk=iphoneos*]" = "iPhone Distribution";
				COPY_PHASE_STRIP = NO;
				CURRENT_PROJECT_VERSION = 1;
				DEFINES_MODULE = YES;
				DYLIB_COMPATIBILITY_VERSION = 1;
				DYLIB_CURRENT_VERSION = 1;
				DYLIB_INSTALL_NAME_BASE = "@rpath";
				ENABLE_NS_ASSERTIONS = NO;
				ENABLE_STRICT_OBJC_MSGSEND = YES;
				GCC_C_LANGUAGE_STANDARD = gnu99;
				GCC_WARN_64_TO_32_BIT_CONVERSION = YES;
				GCC_WARN_ABOUT_RETURN_TYPE = YES_ERROR;
				GCC_WARN_UNDECLARED_SELECTOR = YES;
				GCC_WARN_UNINITIALIZED_AUTOS = YES_AGGRESSIVE;
				GCC_WARN_UNUSED_FUNCTION = YES;
				GCC_WARN_UNUSED_VARIABLE = YES;
				INFOPLIST_FILE = Account/Info.plist;
				INSTALL_PATH = "$(LOCAL_LIBRARY_DIR)/Frameworks";
				IPHONEOS_DEPLOYMENT_TARGET = 8.2;
				LD_RUNPATH_SEARCH_PATHS = "$(inherited) @executable_path/Frameworks @loader_path/Frameworks";
				MTL_ENABLE_DEBUG_INFO = NO;
				PRODUCT_NAME = "$(TARGET_NAME)";
				SDKROOT = iphoneos;
				SKIP_INSTALL = YES;
				SWIFT_OBJC_BRIDGING_HEADER = "$SRCROOT/Account/Account-Bridging-Header.h";
				TARGETED_DEVICE_FAMILY = "1,2";
				VALIDATE_PRODUCT = YES;
				VERSIONING_SYSTEM = "apple-generic";
				VERSION_INFO_PREFIX = "";
			};
			name = FennecAurora;
		};
		2FA436171ABB83B4008031D1 /* FennecNightly */ = {
			isa = XCBuildConfiguration;
			buildSettings = {
				ALWAYS_SEARCH_USER_PATHS = NO;
				APPLICATION_EXTENSION_API_ONLY = YES;
				CLANG_CXX_LANGUAGE_STANDARD = "gnu++0x";
				CLANG_CXX_LIBRARY = "libc++";
				CLANG_ENABLE_MODULES = YES;
				CLANG_ENABLE_OBJC_ARC = YES;
				CLANG_WARN_BOOL_CONVERSION = YES;
				CLANG_WARN_CONSTANT_CONVERSION = YES;
				CLANG_WARN_DIRECT_OBJC_ISA_USAGE = YES_ERROR;
				CLANG_WARN_EMPTY_BODY = YES;
				CLANG_WARN_ENUM_CONVERSION = YES;
				CLANG_WARN_INT_CONVERSION = YES;
				CLANG_WARN_OBJC_ROOT_CLASS = YES_ERROR;
				CLANG_WARN_UNREACHABLE_CODE = YES;
				CLANG_WARN__DUPLICATE_METHOD_MATCH = YES;
				CODE_SIGN_IDENTITY = "iPhone Developer";
				"CODE_SIGN_IDENTITY[sdk=iphoneos*]" = "iPhone Developer";
				COPY_PHASE_STRIP = NO;
				CURRENT_PROJECT_VERSION = 1;
				DEFINES_MODULE = YES;
				DYLIB_COMPATIBILITY_VERSION = 1;
				DYLIB_CURRENT_VERSION = 1;
				DYLIB_INSTALL_NAME_BASE = "@rpath";
				ENABLE_NS_ASSERTIONS = NO;
				ENABLE_STRICT_OBJC_MSGSEND = YES;
				GCC_C_LANGUAGE_STANDARD = gnu99;
				GCC_WARN_64_TO_32_BIT_CONVERSION = YES;
				GCC_WARN_ABOUT_RETURN_TYPE = YES_ERROR;
				GCC_WARN_UNDECLARED_SELECTOR = YES;
				GCC_WARN_UNINITIALIZED_AUTOS = YES_AGGRESSIVE;
				GCC_WARN_UNUSED_FUNCTION = YES;
				GCC_WARN_UNUSED_VARIABLE = YES;
				INFOPLIST_FILE = Account/Info.plist;
				INSTALL_PATH = "$(LOCAL_LIBRARY_DIR)/Frameworks";
				IPHONEOS_DEPLOYMENT_TARGET = 8.2;
				LD_RUNPATH_SEARCH_PATHS = "$(inherited) @executable_path/Frameworks @loader_path/Frameworks";
				MTL_ENABLE_DEBUG_INFO = NO;
				PRODUCT_NAME = "$(TARGET_NAME)";
				SDKROOT = iphoneos;
				SKIP_INSTALL = YES;
				SWIFT_OBJC_BRIDGING_HEADER = "$SRCROOT/Account/Account-Bridging-Header.h";
				TARGETED_DEVICE_FAMILY = "1,2";
				VALIDATE_PRODUCT = YES;
				VERSIONING_SYSTEM = "apple-generic";
				VERSION_INFO_PREFIX = "";
			};
			name = FennecNightly;
		};
		2FA436191ABB83B4008031D1 /* Debug */ = {
			isa = XCBuildConfiguration;
			buildSettings = {
				FRAMEWORK_SEARCH_PATHS = (
					"$(SDKROOT)/Developer/Library/Frameworks",
					"$(inherited)",
				);
				GCC_PREPROCESSOR_DEFINITIONS = (
					"DEBUG=1",
					"$(inherited)",
				);
				INFOPLIST_FILE = AccountTests/Info.plist;
				IPHONEOS_DEPLOYMENT_TARGET = 8.2;
				LD_RUNPATH_SEARCH_PATHS = "$(inherited) @executable_path/Frameworks @loader_path/Frameworks";
				PRODUCT_NAME = "$(TARGET_NAME)";
				SWIFT_OBJC_BRIDGING_HEADER = "$SRCROOT/Account/Account-Bridging-Header.h";
				TEST_HOST = "$(BUILT_PRODUCTS_DIR)/Client.app/Client";
			};
			name = Debug;
		};
		2FA4361A1ABB83B4008031D1 /* FennecAurora */ = {
			isa = XCBuildConfiguration;
			buildSettings = {
				ALWAYS_SEARCH_USER_PATHS = NO;
				CLANG_CXX_LANGUAGE_STANDARD = "gnu++0x";
				CLANG_CXX_LIBRARY = "libc++";
				CLANG_ENABLE_MODULES = YES;
				CLANG_ENABLE_OBJC_ARC = YES;
				CLANG_WARN_BOOL_CONVERSION = YES;
				CLANG_WARN_CONSTANT_CONVERSION = YES;
				CLANG_WARN_DIRECT_OBJC_ISA_USAGE = YES_ERROR;
				CLANG_WARN_EMPTY_BODY = YES;
				CLANG_WARN_ENUM_CONVERSION = YES;
				CLANG_WARN_INT_CONVERSION = YES;
				CLANG_WARN_OBJC_ROOT_CLASS = YES_ERROR;
				CLANG_WARN_UNREACHABLE_CODE = YES;
				CLANG_WARN__DUPLICATE_METHOD_MATCH = YES;
				COPY_PHASE_STRIP = NO;
				ENABLE_NS_ASSERTIONS = NO;
				ENABLE_STRICT_OBJC_MSGSEND = YES;
				FRAMEWORK_SEARCH_PATHS = (
					"$(SDKROOT)/Developer/Library/Frameworks",
					"$(inherited)",
				);
				GCC_C_LANGUAGE_STANDARD = gnu99;
				GCC_WARN_64_TO_32_BIT_CONVERSION = YES;
				GCC_WARN_ABOUT_RETURN_TYPE = YES_ERROR;
				GCC_WARN_UNDECLARED_SELECTOR = YES;
				GCC_WARN_UNINITIALIZED_AUTOS = YES_AGGRESSIVE;
				GCC_WARN_UNUSED_FUNCTION = YES;
				GCC_WARN_UNUSED_VARIABLE = YES;
				INFOPLIST_FILE = AccountTests/Info.plist;
				IPHONEOS_DEPLOYMENT_TARGET = 8.2;
				LD_RUNPATH_SEARCH_PATHS = "$(inherited) @executable_path/Frameworks @loader_path/Frameworks";
				MTL_ENABLE_DEBUG_INFO = NO;
				PRODUCT_NAME = "$(TARGET_NAME)";
				SDKROOT = iphoneos;
				SWIFT_OBJC_BRIDGING_HEADER = "$SRCROOT/Account/Account-Bridging-Header.h";
				TEST_HOST = "$(BUILT_PRODUCTS_DIR)/Client.app/Client";
				VALIDATE_PRODUCT = YES;
			};
			name = FennecAurora;
		};
		2FA4361B1ABB83B4008031D1 /* FennecNightly */ = {
			isa = XCBuildConfiguration;
			buildSettings = {
				ALWAYS_SEARCH_USER_PATHS = NO;
				CLANG_CXX_LANGUAGE_STANDARD = "gnu++0x";
				CLANG_CXX_LIBRARY = "libc++";
				CLANG_ENABLE_MODULES = YES;
				CLANG_ENABLE_OBJC_ARC = YES;
				CLANG_WARN_BOOL_CONVERSION = YES;
				CLANG_WARN_CONSTANT_CONVERSION = YES;
				CLANG_WARN_DIRECT_OBJC_ISA_USAGE = YES_ERROR;
				CLANG_WARN_EMPTY_BODY = YES;
				CLANG_WARN_ENUM_CONVERSION = YES;
				CLANG_WARN_INT_CONVERSION = YES;
				CLANG_WARN_OBJC_ROOT_CLASS = YES_ERROR;
				CLANG_WARN_UNREACHABLE_CODE = YES;
				CLANG_WARN__DUPLICATE_METHOD_MATCH = YES;
				COPY_PHASE_STRIP = NO;
				ENABLE_NS_ASSERTIONS = NO;
				ENABLE_STRICT_OBJC_MSGSEND = YES;
				FRAMEWORK_SEARCH_PATHS = (
					"$(SDKROOT)/Developer/Library/Frameworks",
					"$(inherited)",
				);
				GCC_C_LANGUAGE_STANDARD = gnu99;
				GCC_WARN_64_TO_32_BIT_CONVERSION = YES;
				GCC_WARN_ABOUT_RETURN_TYPE = YES_ERROR;
				GCC_WARN_UNDECLARED_SELECTOR = YES;
				GCC_WARN_UNINITIALIZED_AUTOS = YES_AGGRESSIVE;
				GCC_WARN_UNUSED_FUNCTION = YES;
				GCC_WARN_UNUSED_VARIABLE = YES;
				INFOPLIST_FILE = AccountTests/Info.plist;
				IPHONEOS_DEPLOYMENT_TARGET = 8.2;
				LD_RUNPATH_SEARCH_PATHS = "$(inherited) @executable_path/Frameworks @loader_path/Frameworks";
				MTL_ENABLE_DEBUG_INFO = NO;
				PRODUCT_NAME = "$(TARGET_NAME)";
				SDKROOT = iphoneos;
				SWIFT_OBJC_BRIDGING_HEADER = "$SRCROOT/Account/Account-Bridging-Header.h";
				TEST_HOST = "$(BUILT_PRODUCTS_DIR)/Client.app/Client";
				VALIDATE_PRODUCT = YES;
			};
			name = FennecNightly;
		};
		2FCAE2341ABB51F900877008 /* Debug */ = {
			isa = XCBuildConfiguration;
			buildSettings = {
				APPLICATION_EXTENSION_API_ONLY = YES;
				CODE_SIGN_IDENTITY = "iPhone Developer";
				"CODE_SIGN_IDENTITY[sdk=iphoneos*]" = "iPhone Developer";
				CURRENT_PROJECT_VERSION = 1;
				DEFINES_MODULE = YES;
				DYLIB_COMPATIBILITY_VERSION = 1;
				DYLIB_CURRENT_VERSION = 1;
				DYLIB_INSTALL_NAME_BASE = "@rpath";
				GCC_PREPROCESSOR_DEFINITIONS = (
					"DEBUG=1",
					"$(inherited)",
				);
				INFOPLIST_FILE = Storage/Info.plist;
				INSTALL_PATH = "$(LOCAL_LIBRARY_DIR)/Frameworks";
				IPHONEOS_DEPLOYMENT_TARGET = 8.2;
				LD_RUNPATH_SEARCH_PATHS = "$(inherited) @executable_path/Frameworks @loader_path/Frameworks";
				PRODUCT_NAME = "$(TARGET_NAME)";
				SKIP_INSTALL = YES;
				SWIFT_OBJC_BRIDGING_HEADER = "$SRCROOT/Storage/Storage-Bridging-Header.h";
				VERSIONING_SYSTEM = "apple-generic";
				VERSION_INFO_PREFIX = "";
			};
			name = Debug;
		};
		2FCAE2351ABB51F900877008 /* FennecAurora */ = {
			isa = XCBuildConfiguration;
			buildSettings = {
				ALWAYS_SEARCH_USER_PATHS = NO;
				APPLICATION_EXTENSION_API_ONLY = YES;
				CLANG_CXX_LANGUAGE_STANDARD = "gnu++0x";
				CLANG_CXX_LIBRARY = "libc++";
				CLANG_ENABLE_MODULES = YES;
				CLANG_ENABLE_OBJC_ARC = YES;
				CLANG_WARN_BOOL_CONVERSION = YES;
				CLANG_WARN_CONSTANT_CONVERSION = YES;
				CLANG_WARN_DIRECT_OBJC_ISA_USAGE = YES_ERROR;
				CLANG_WARN_EMPTY_BODY = YES;
				CLANG_WARN_ENUM_CONVERSION = YES;
				CLANG_WARN_INT_CONVERSION = YES;
				CLANG_WARN_OBJC_ROOT_CLASS = YES_ERROR;
				CLANG_WARN_UNREACHABLE_CODE = YES;
				CLANG_WARN__DUPLICATE_METHOD_MATCH = YES;
				CODE_SIGN_IDENTITY = "iPhone Distribution";
				"CODE_SIGN_IDENTITY[sdk=iphoneos*]" = "iPhone Distribution";
				COPY_PHASE_STRIP = NO;
				CURRENT_PROJECT_VERSION = 1;
				DEFINES_MODULE = YES;
				DYLIB_COMPATIBILITY_VERSION = 1;
				DYLIB_CURRENT_VERSION = 1;
				DYLIB_INSTALL_NAME_BASE = "@rpath";
				ENABLE_NS_ASSERTIONS = NO;
				ENABLE_STRICT_OBJC_MSGSEND = YES;
				GCC_C_LANGUAGE_STANDARD = gnu99;
				GCC_WARN_64_TO_32_BIT_CONVERSION = YES;
				GCC_WARN_ABOUT_RETURN_TYPE = YES_ERROR;
				GCC_WARN_UNDECLARED_SELECTOR = YES;
				GCC_WARN_UNINITIALIZED_AUTOS = YES_AGGRESSIVE;
				GCC_WARN_UNUSED_FUNCTION = YES;
				GCC_WARN_UNUSED_VARIABLE = YES;
				INFOPLIST_FILE = Storage/Info.plist;
				INSTALL_PATH = "$(LOCAL_LIBRARY_DIR)/Frameworks";
				IPHONEOS_DEPLOYMENT_TARGET = 8.2;
				LD_RUNPATH_SEARCH_PATHS = "$(inherited) @executable_path/Frameworks @loader_path/Frameworks";
				MTL_ENABLE_DEBUG_INFO = NO;
				PRODUCT_NAME = "$(TARGET_NAME)";
				SDKROOT = iphoneos;
				SKIP_INSTALL = YES;
				SWIFT_OBJC_BRIDGING_HEADER = "$SRCROOT/Storage/Storage-Bridging-Header.h";
				TARGETED_DEVICE_FAMILY = "1,2";
				VALIDATE_PRODUCT = YES;
				VERSIONING_SYSTEM = "apple-generic";
				VERSION_INFO_PREFIX = "";
			};
			name = FennecAurora;
		};
		2FCAE2361ABB51F900877008 /* FennecNightly */ = {
			isa = XCBuildConfiguration;
			buildSettings = {
				ALWAYS_SEARCH_USER_PATHS = NO;
				APPLICATION_EXTENSION_API_ONLY = YES;
				CLANG_CXX_LANGUAGE_STANDARD = "gnu++0x";
				CLANG_CXX_LIBRARY = "libc++";
				CLANG_ENABLE_MODULES = YES;
				CLANG_ENABLE_OBJC_ARC = YES;
				CLANG_WARN_BOOL_CONVERSION = YES;
				CLANG_WARN_CONSTANT_CONVERSION = YES;
				CLANG_WARN_DIRECT_OBJC_ISA_USAGE = YES_ERROR;
				CLANG_WARN_EMPTY_BODY = YES;
				CLANG_WARN_ENUM_CONVERSION = YES;
				CLANG_WARN_INT_CONVERSION = YES;
				CLANG_WARN_OBJC_ROOT_CLASS = YES_ERROR;
				CLANG_WARN_UNREACHABLE_CODE = YES;
				CLANG_WARN__DUPLICATE_METHOD_MATCH = YES;
				CODE_SIGN_IDENTITY = "iPhone Developer";
				"CODE_SIGN_IDENTITY[sdk=iphoneos*]" = "iPhone Developer";
				COPY_PHASE_STRIP = NO;
				CURRENT_PROJECT_VERSION = 1;
				DEFINES_MODULE = YES;
				DYLIB_COMPATIBILITY_VERSION = 1;
				DYLIB_CURRENT_VERSION = 1;
				DYLIB_INSTALL_NAME_BASE = "@rpath";
				ENABLE_NS_ASSERTIONS = NO;
				ENABLE_STRICT_OBJC_MSGSEND = YES;
				GCC_C_LANGUAGE_STANDARD = gnu99;
				GCC_WARN_64_TO_32_BIT_CONVERSION = YES;
				GCC_WARN_ABOUT_RETURN_TYPE = YES_ERROR;
				GCC_WARN_UNDECLARED_SELECTOR = YES;
				GCC_WARN_UNINITIALIZED_AUTOS = YES_AGGRESSIVE;
				GCC_WARN_UNUSED_FUNCTION = YES;
				GCC_WARN_UNUSED_VARIABLE = YES;
				INFOPLIST_FILE = Storage/Info.plist;
				INSTALL_PATH = "$(LOCAL_LIBRARY_DIR)/Frameworks";
				IPHONEOS_DEPLOYMENT_TARGET = 8.2;
				LD_RUNPATH_SEARCH_PATHS = "$(inherited) @executable_path/Frameworks @loader_path/Frameworks";
				MTL_ENABLE_DEBUG_INFO = NO;
				PRODUCT_NAME = "$(TARGET_NAME)";
				SDKROOT = iphoneos;
				SKIP_INSTALL = YES;
				SWIFT_OBJC_BRIDGING_HEADER = "$SRCROOT/Storage/Storage-Bridging-Header.h";
				TARGETED_DEVICE_FAMILY = "1,2";
				VALIDATE_PRODUCT = YES;
				VERSIONING_SYSTEM = "apple-generic";
				VERSION_INFO_PREFIX = "";
			};
			name = FennecNightly;
		};
		2FCAE2381ABB51F900877008 /* Debug */ = {
			isa = XCBuildConfiguration;
			buildSettings = {
				FRAMEWORK_SEARCH_PATHS = (
					"$(SDKROOT)/Developer/Library/Frameworks",
					"$(inherited)",
				);
				GCC_PREPROCESSOR_DEFINITIONS = (
					"DEBUG=1",
					"$(inherited)",
				);
				INFOPLIST_FILE = StorageTests/Info.plist;
				IPHONEOS_DEPLOYMENT_TARGET = 8.2;
				LD_RUNPATH_SEARCH_PATHS = "$(inherited) @executable_path/Frameworks @loader_path/Frameworks";
				PRODUCT_NAME = "$(TARGET_NAME)";
				SWIFT_OBJC_BRIDGING_HEADER = "$SRCROOT/Storage/Storage-Bridging-Header.h";
				TEST_HOST = "$(BUILT_PRODUCTS_DIR)/Client.app/Client";
			};
			name = Debug;
		};
		2FCAE2391ABB51F900877008 /* FennecAurora */ = {
			isa = XCBuildConfiguration;
			buildSettings = {
				ALWAYS_SEARCH_USER_PATHS = NO;
				CLANG_CXX_LANGUAGE_STANDARD = "gnu++0x";
				CLANG_CXX_LIBRARY = "libc++";
				CLANG_ENABLE_MODULES = YES;
				CLANG_ENABLE_OBJC_ARC = YES;
				CLANG_WARN_BOOL_CONVERSION = YES;
				CLANG_WARN_CONSTANT_CONVERSION = YES;
				CLANG_WARN_DIRECT_OBJC_ISA_USAGE = YES_ERROR;
				CLANG_WARN_EMPTY_BODY = YES;
				CLANG_WARN_ENUM_CONVERSION = YES;
				CLANG_WARN_INT_CONVERSION = YES;
				CLANG_WARN_OBJC_ROOT_CLASS = YES_ERROR;
				CLANG_WARN_UNREACHABLE_CODE = YES;
				CLANG_WARN__DUPLICATE_METHOD_MATCH = YES;
				COPY_PHASE_STRIP = NO;
				ENABLE_NS_ASSERTIONS = NO;
				ENABLE_STRICT_OBJC_MSGSEND = YES;
				FRAMEWORK_SEARCH_PATHS = (
					"$(SDKROOT)/Developer/Library/Frameworks",
					"$(inherited)",
				);
				GCC_C_LANGUAGE_STANDARD = gnu99;
				GCC_WARN_64_TO_32_BIT_CONVERSION = YES;
				GCC_WARN_ABOUT_RETURN_TYPE = YES_ERROR;
				GCC_WARN_UNDECLARED_SELECTOR = YES;
				GCC_WARN_UNINITIALIZED_AUTOS = YES_AGGRESSIVE;
				GCC_WARN_UNUSED_FUNCTION = YES;
				GCC_WARN_UNUSED_VARIABLE = YES;
				INFOPLIST_FILE = StorageTests/Info.plist;
				IPHONEOS_DEPLOYMENT_TARGET = 8.2;
				LD_RUNPATH_SEARCH_PATHS = "$(inherited) @executable_path/Frameworks @loader_path/Frameworks";
				MTL_ENABLE_DEBUG_INFO = NO;
				PRODUCT_NAME = "$(TARGET_NAME)";
				SDKROOT = iphoneos;
				SWIFT_OBJC_BRIDGING_HEADER = "$SRCROOT/Storage/Storage-Bridging-Header.h";
				TEST_HOST = "$(BUILT_PRODUCTS_DIR)/Client.app/Client";
				VALIDATE_PRODUCT = YES;
			};
			name = FennecAurora;
		};
		2FCAE23A1ABB51F900877008 /* FennecNightly */ = {
			isa = XCBuildConfiguration;
			buildSettings = {
				ALWAYS_SEARCH_USER_PATHS = NO;
				CLANG_CXX_LANGUAGE_STANDARD = "gnu++0x";
				CLANG_CXX_LIBRARY = "libc++";
				CLANG_ENABLE_MODULES = YES;
				CLANG_ENABLE_OBJC_ARC = YES;
				CLANG_WARN_BOOL_CONVERSION = YES;
				CLANG_WARN_CONSTANT_CONVERSION = YES;
				CLANG_WARN_DIRECT_OBJC_ISA_USAGE = YES_ERROR;
				CLANG_WARN_EMPTY_BODY = YES;
				CLANG_WARN_ENUM_CONVERSION = YES;
				CLANG_WARN_INT_CONVERSION = YES;
				CLANG_WARN_OBJC_ROOT_CLASS = YES_ERROR;
				CLANG_WARN_UNREACHABLE_CODE = YES;
				CLANG_WARN__DUPLICATE_METHOD_MATCH = YES;
				COPY_PHASE_STRIP = NO;
				ENABLE_NS_ASSERTIONS = NO;
				ENABLE_STRICT_OBJC_MSGSEND = YES;
				FRAMEWORK_SEARCH_PATHS = (
					"$(SDKROOT)/Developer/Library/Frameworks",
					"$(inherited)",
				);
				GCC_C_LANGUAGE_STANDARD = gnu99;
				GCC_WARN_64_TO_32_BIT_CONVERSION = YES;
				GCC_WARN_ABOUT_RETURN_TYPE = YES_ERROR;
				GCC_WARN_UNDECLARED_SELECTOR = YES;
				GCC_WARN_UNINITIALIZED_AUTOS = YES_AGGRESSIVE;
				GCC_WARN_UNUSED_FUNCTION = YES;
				GCC_WARN_UNUSED_VARIABLE = YES;
				INFOPLIST_FILE = StorageTests/Info.plist;
				IPHONEOS_DEPLOYMENT_TARGET = 8.2;
				LD_RUNPATH_SEARCH_PATHS = "$(inherited) @executable_path/Frameworks @loader_path/Frameworks";
				MTL_ENABLE_DEBUG_INFO = NO;
				PRODUCT_NAME = "$(TARGET_NAME)";
				SDKROOT = iphoneos;
				SWIFT_OBJC_BRIDGING_HEADER = "$SRCROOT/Storage/Storage-Bridging-Header.h";
				TEST_HOST = "$(BUILT_PRODUCTS_DIR)/Client.app/Client";
				VALIDATE_PRODUCT = YES;
			};
			name = FennecNightly;
		};
		D349D7381A85977700229905 /* FennecAurora */ = {
			isa = XCBuildConfiguration;
			buildSettings = {
				PRODUCT_NAME = UITests;
			};
			name = FennecAurora;
		};
		D39FA1681A83E0EC00EE869C /* Debug */ = {
			isa = XCBuildConfiguration;
			buildSettings = {
				BUNDLE_LOADER = "$(TEST_HOST)";
				FRAMEWORK_SEARCH_PATHS = (
					"$(SDKROOT)/Developer/Library/Frameworks",
					"$(inherited)",
				);
				GCC_PREPROCESSOR_DEFINITIONS = (
					"DEBUG=1",
					"$(inherited)",
				);
				INFOPLIST_FILE = UITests/Info.plist;
				IPHONEOS_DEPLOYMENT_TARGET = 8.1;
				LD_RUNPATH_SEARCH_PATHS = "$(inherited) @executable_path/Frameworks @loader_path/Frameworks";
				PRODUCT_NAME = "$(TARGET_NAME)";
				SWIFT_OBJC_BRIDGING_HEADER = "$SRCROOT/UITests/UITests-Bridging-Header.h";
				TEST_HOST = "$(BUILT_PRODUCTS_DIR)/Client.app/Client";
			};
			name = Debug;
		};
		D39FA1691A83E0EC00EE869C /* Release */ = {
			isa = XCBuildConfiguration;
			buildSettings = {
				BUNDLE_LOADER = "$(TEST_HOST)";
				FRAMEWORK_SEARCH_PATHS = (
					"$(SDKROOT)/Developer/Library/Frameworks",
					"$(inherited)",
				);
				INFOPLIST_FILE = UITests/Info.plist;
				IPHONEOS_DEPLOYMENT_TARGET = 8.1;
				LD_RUNPATH_SEARCH_PATHS = "$(inherited) @executable_path/Frameworks @loader_path/Frameworks";
				PRODUCT_NAME = "$(TARGET_NAME)";
				SWIFT_OBJC_BRIDGING_HEADER = "$SRCROOT/UITests/UITests-Bridging-Header.h";
				TEST_HOST = "$(BUILT_PRODUCTS_DIR)/Client.app/Client";
			};
			name = Release;
		};
		E421F28B1A8D2BF300971276 /* FennecNightly */ = {
			isa = XCBuildConfiguration;
			buildSettings = {
				ALWAYS_SEARCH_USER_PATHS = NO;
				APPLICATION_EXTENSION_API_ONLY = NO;
				CLANG_ALLOW_NON_MODULAR_INCLUDES_IN_FRAMEWORK_MODULES = YES;
				CLANG_CXX_LANGUAGE_STANDARD = "gnu++0x";
				CLANG_CXX_LIBRARY = "libc++";
				CLANG_ENABLE_MODULES = YES;
				CLANG_ENABLE_OBJC_ARC = YES;
				CLANG_WARN_BOOL_CONVERSION = YES;
				CLANG_WARN_CONSTANT_CONVERSION = YES;
				CLANG_WARN_DIRECT_OBJC_ISA_USAGE = YES_ERROR;
				CLANG_WARN_EMPTY_BODY = YES;
				CLANG_WARN_ENUM_CONVERSION = YES;
				CLANG_WARN_INT_CONVERSION = YES;
				CLANG_WARN_OBJC_ROOT_CLASS = YES_ERROR;
				CLANG_WARN_UNREACHABLE_CODE = YES;
				CLANG_WARN__DUPLICATE_METHOD_MATCH = YES;
				"CODE_SIGN_IDENTITY[sdk=iphoneos*]" = "iPhone Distribution";
				CONFIGURATION_BUILD_DIR = "$(BUILD_DIR)/Release$(EFFECTIVE_PLATFORM_NAME)";
				COPY_PHASE_STRIP = YES;
				ENABLE_NS_ASSERTIONS = NO;
				ENABLE_STRICT_OBJC_MSGSEND = YES;
				GCC_C_LANGUAGE_STANDARD = gnu99;
				GCC_WARN_64_TO_32_BIT_CONVERSION = YES;
				GCC_WARN_ABOUT_RETURN_TYPE = YES_ERROR;
				GCC_WARN_UNDECLARED_SELECTOR = YES;
				GCC_WARN_UNINITIALIZED_AUTOS = YES_AGGRESSIVE;
				GCC_WARN_UNUSED_FUNCTION = YES;
				GCC_WARN_UNUSED_VARIABLE = YES;
				HEADER_SEARCH_PATHS = (
					"$(inherited)",
					/Applications/Xcode.app/Contents/Developer/Toolchains/XcodeDefault.xctoolchain/usr/include,
					"$SRCROOT/ThirdParty/magicalrecord/MagicalRecord/**",
					$SRCROOT/ThirdParty/fmdb/src/fmdb,
				);
				IPHONEOS_DEPLOYMENT_TARGET = 8.0;
				MTL_ENABLE_DEBUG_INFO = NO;
				OTHER_LDFLAGS = "-ObjC";
				OTHER_SWIFT_FLAGS = "-DMOZ_CHANNEL_NIGHTLY";
				SDKROOT = iphoneos;
				SWIFT_INCLUDE_PATHS = "$(PROJECT_DIR)/Storage/modules";
				SWIFT_OBJC_BRIDGING_HEADER = "$SRCROOT/Client-Bridging-Header.h";
				SWIFT_OPTIMIZATION_LEVEL = "-Onone";
				TARGETED_DEVICE_FAMILY = "1,2";
				VALIDATE_PRODUCT = YES;
			};
			name = FennecNightly;
		};
		E421F28C1A8D2BF300971276 /* FennecNightly */ = {
			isa = XCBuildConfiguration;
			buildSettings = {
				ASSETCATALOG_COMPILER_APPICON_NAME = AppIcon;
				ASSETCATALOG_COMPILER_LAUNCHIMAGE_NAME = LaunchImage;
				CODE_SIGN_ENTITLEMENTS = Client/FennecNightly.entitlements;
				CODE_SIGN_IDENTITY = "iPhone Developer";
				"CODE_SIGN_IDENTITY[sdk=iphoneos*]" = "iPhone Developer";
				EMBEDDED_CONTENT_CONTAINS_SWIFT = YES;
				HEADER_SEARCH_PATHS = (
					"$(inherited)",
					/Applications/Xcode.app/Contents/Developer/Toolchains/XcodeDefault.xctoolchain/usr/include,
				);
				INFOPLIST_FILE = Client/Info.plist;
				LD_RUNPATH_SEARCH_PATHS = "$(inherited) @executable_path/Frameworks";
				MOZ_BUNDLE_DISPLAY_NAME = "Fennec Nightly";
				MOZ_PRODUCT_NAME = FennecNightly;
				OTHER_LDFLAGS = "-ObjC";
				PRODUCT_MODULE_NAME = Client;
				PRODUCT_NAME = Client;
				PROVISIONING_PROFILE = "";
				SWIFT_OBJC_BRIDGING_HEADER = "$SRCROOT/Client-Bridging-Header.h";
				"SWIFT_OBJC_BRIDGING_HEADER[arch=*]" = "Client-Bridging-Header.h";
				TARGETED_DEVICE_FAMILY = "1,2";
			};
			name = FennecNightly;
		};
		E421F28D1A8D2BF300971276 /* FennecNightly */ = {
			isa = XCBuildConfiguration;
			buildSettings = {
				BUNDLE_LOADER = "$(TEST_HOST)";
				"CODE_SIGN_IDENTITY[sdk=iphoneos*]" = "iPhone Distribution";
				FRAMEWORK_SEARCH_PATHS = (
					"$(SDKROOT)/Developer/Library/Frameworks",
					"$(inherited)",
				);
				INFOPLIST_FILE = ClientTests/Info.plist;
				LD_RUNPATH_SEARCH_PATHS = "$(inherited) @executable_path/Frameworks @loader_path/Frameworks";
				PRODUCT_NAME = FennecAurora;
				TEST_HOST = "$(BUILT_PRODUCTS_DIR)/Client.app/Client";
			};
			name = FennecNightly;
		};
		E421F28E1A8D2BF300971276 /* FennecNightly */ = {
			isa = XCBuildConfiguration;
			buildSettings = {
				APPLICATION_EXTENSION_API_ONLY = YES;
				CODE_SIGN_ENTITLEMENTS = Extensions/ShareTo/FennecNightly.entitlements;
				CODE_SIGN_IDENTITY = "iPhone Developer";
				"CODE_SIGN_IDENTITY[sdk=iphoneos*]" = "iPhone Developer";
				INFOPLIST_FILE = "$(SRCROOT)/Extensions/ShareTo/Info.plist";
				IPHONEOS_DEPLOYMENT_TARGET = 8.0;
				LD_RUNPATH_SEARCH_PATHS = "$(inherited) @executable_path/Frameworks @executable_path/../../Frameworks";
				MOZ_PRODUCT_NAME = FennecNightly;
				PRODUCT_NAME = "$(TARGET_NAME)";
				PROVISIONING_PROFILE = "";
				SKIP_INSTALL = YES;
				TARGETED_DEVICE_FAMILY = 1;
			};
			name = FennecNightly;
		};
		E421F28F1A8D2BF300971276 /* FennecNightly */ = {
			isa = XCBuildConfiguration;
			buildSettings = {
				APPLICATION_EXTENSION_API_ONLY = YES;
				ASSETCATALOG_COMPILER_APPICON_NAME = AppIcon;
				CODE_SIGN_ENTITLEMENTS = Extensions/ShareTo/FennecNightly.entitlements;
				CODE_SIGN_IDENTITY = "iPhone Developer";
				"CODE_SIGN_IDENTITY[sdk=iphoneos*]" = "iPhone Developer";
				INFOPLIST_FILE = "$(SRCROOT)/Extensions/SendTo/Info.plist";
				IPHONEOS_DEPLOYMENT_TARGET = 8.0;
				LD_RUNPATH_SEARCH_PATHS = "$(inherited) @executable_path/Frameworks @executable_path/../../Frameworks";
				MOZ_PRODUCT_NAME = FennecNightly;
				PRODUCT_NAME = "$(TARGET_NAME)";
				PROVISIONING_PROFILE = "";
				SKIP_INSTALL = YES;
				TARGETED_DEVICE_FAMILY = 1;
			};
			name = FennecNightly;
		};
		E421F2901A8D2BF300971276 /* FennecNightly */ = {
			isa = XCBuildConfiguration;
			buildSettings = {
				PRODUCT_NAME = UITests;
			};
			name = FennecNightly;
		};
		F84B21DB1A090F8100AAB793 /* Debug */ = {
			isa = XCBuildConfiguration;
			buildSettings = {
				ALWAYS_SEARCH_USER_PATHS = NO;
				APPLICATION_EXTENSION_API_ONLY = NO;
				CLANG_ALLOW_NON_MODULAR_INCLUDES_IN_FRAMEWORK_MODULES = YES;
				CLANG_CXX_LANGUAGE_STANDARD = "gnu++0x";
				CLANG_CXX_LIBRARY = "libc++";
				CLANG_ENABLE_MODULES = YES;
				CLANG_ENABLE_OBJC_ARC = YES;
				CLANG_WARN_BOOL_CONVERSION = YES;
				CLANG_WARN_CONSTANT_CONVERSION = YES;
				CLANG_WARN_DIRECT_OBJC_ISA_USAGE = YES_ERROR;
				CLANG_WARN_EMPTY_BODY = YES;
				CLANG_WARN_ENUM_CONVERSION = YES;
				CLANG_WARN_INT_CONVERSION = YES;
				CLANG_WARN_OBJC_ROOT_CLASS = YES_ERROR;
				CLANG_WARN_UNREACHABLE_CODE = YES;
				CLANG_WARN__DUPLICATE_METHOD_MATCH = YES;
				"CODE_SIGN_IDENTITY[sdk=iphoneos*]" = "iPhone Developer";
				COPY_PHASE_STRIP = NO;
				ENABLE_STRICT_OBJC_MSGSEND = YES;
				GCC_C_LANGUAGE_STANDARD = gnu99;
				GCC_DYNAMIC_NO_PIC = NO;
				GCC_OPTIMIZATION_LEVEL = 0;
				GCC_PREPROCESSOR_DEFINITIONS = (
					"DEBUG=1",
					"$(inherited)",
				);
				GCC_SYMBOLS_PRIVATE_EXTERN = NO;
				GCC_WARN_64_TO_32_BIT_CONVERSION = YES;
				GCC_WARN_ABOUT_RETURN_TYPE = YES_ERROR;
				GCC_WARN_UNDECLARED_SELECTOR = YES;
				GCC_WARN_UNINITIALIZED_AUTOS = YES_AGGRESSIVE;
				GCC_WARN_UNUSED_FUNCTION = YES;
				GCC_WARN_UNUSED_VARIABLE = YES;
				HEADER_SEARCH_PATHS = (
					"$(inherited)",
					/Applications/Xcode.app/Contents/Developer/Toolchains/XcodeDefault.xctoolchain/usr/include,
					$SRCROOT/ThirdParty/fmdb/src/fmdb,
				);
				IPHONEOS_DEPLOYMENT_TARGET = 8.0;
				MTL_ENABLE_DEBUG_INFO = YES;
				ONLY_ACTIVE_ARCH = YES;
				OTHER_LDFLAGS = "-ObjC";
				OTHER_SWIFT_FLAGS = "-DMOZ_CHANNEL_DEBUG";
				SDKROOT = iphoneos;
				SWIFT_INCLUDE_PATHS = "$(PROJECT_DIR)/Storage/modules";
				SWIFT_OBJC_BRIDGING_HEADER = "$SRCROOT/Client-Bridging-Header.h";
				SWIFT_OPTIMIZATION_LEVEL = "-Onone";
				TARGETED_DEVICE_FAMILY = "1,2";
			};
			name = Debug;
		};
		F84B21DC1A090F8100AAB793 /* FennecAurora */ = {
			isa = XCBuildConfiguration;
			buildSettings = {
				ALWAYS_SEARCH_USER_PATHS = NO;
				APPLICATION_EXTENSION_API_ONLY = NO;
				CLANG_ALLOW_NON_MODULAR_INCLUDES_IN_FRAMEWORK_MODULES = YES;
				CLANG_CXX_LANGUAGE_STANDARD = "gnu++0x";
				CLANG_CXX_LIBRARY = "libc++";
				CLANG_ENABLE_MODULES = YES;
				CLANG_ENABLE_OBJC_ARC = YES;
				CLANG_WARN_BOOL_CONVERSION = YES;
				CLANG_WARN_CONSTANT_CONVERSION = YES;
				CLANG_WARN_DIRECT_OBJC_ISA_USAGE = YES_ERROR;
				CLANG_WARN_EMPTY_BODY = YES;
				CLANG_WARN_ENUM_CONVERSION = YES;
				CLANG_WARN_INT_CONVERSION = YES;
				CLANG_WARN_OBJC_ROOT_CLASS = YES_ERROR;
				CLANG_WARN_UNREACHABLE_CODE = YES;
				CLANG_WARN__DUPLICATE_METHOD_MATCH = YES;
				"CODE_SIGN_IDENTITY[sdk=iphoneos*]" = "iPhone Distribution";
				CONFIGURATION_BUILD_DIR = "$(BUILD_DIR)/Release$(EFFECTIVE_PLATFORM_NAME)";
				COPY_PHASE_STRIP = YES;
				ENABLE_NS_ASSERTIONS = NO;
				ENABLE_STRICT_OBJC_MSGSEND = YES;
				GCC_C_LANGUAGE_STANDARD = gnu99;
				GCC_WARN_64_TO_32_BIT_CONVERSION = YES;
				GCC_WARN_ABOUT_RETURN_TYPE = YES_ERROR;
				GCC_WARN_UNDECLARED_SELECTOR = YES;
				GCC_WARN_UNINITIALIZED_AUTOS = YES_AGGRESSIVE;
				GCC_WARN_UNUSED_FUNCTION = YES;
				GCC_WARN_UNUSED_VARIABLE = YES;
				HEADER_SEARCH_PATHS = (
					"$(inherited)",
					/Applications/Xcode.app/Contents/Developer/Toolchains/XcodeDefault.xctoolchain/usr/include,
					"$SRCROOT/ThirdParty/magicalrecord/MagicalRecord/**",
					$SRCROOT/ThirdParty/fmdb/src/fmdb,
				);
				IPHONEOS_DEPLOYMENT_TARGET = 8.0;
				MTL_ENABLE_DEBUG_INFO = NO;
				OTHER_LDFLAGS = "-ObjC";
				OTHER_SWIFT_FLAGS = "-DMOZ_CHANNEL_AURORA";
				SDKROOT = iphoneos;
				SWIFT_INCLUDE_PATHS = "$(PROJECT_DIR)/Storage/modules";
				SWIFT_OBJC_BRIDGING_HEADER = "$SRCROOT/Client-Bridging-Header.h";
				SWIFT_OPTIMIZATION_LEVEL = "-Onone";
				TARGETED_DEVICE_FAMILY = "1,2";
				VALIDATE_PRODUCT = YES;
			};
			name = FennecAurora;
		};
		F84B21DE1A090F8100AAB793 /* Debug */ = {
			isa = XCBuildConfiguration;
			buildSettings = {
				ASSETCATALOG_COMPILER_APPICON_NAME = AppIcon;
				ASSETCATALOG_COMPILER_LAUNCHIMAGE_NAME = LaunchImage;
				CODE_SIGN_ENTITLEMENTS = Client/Fennec.entitlements;
				CODE_SIGN_IDENTITY = "iPhone Developer";
				"CODE_SIGN_IDENTITY[sdk=iphoneos*]" = "iPhone Developer";
				EMBEDDED_CONTENT_CONTAINS_SWIFT = YES;
				FRAMEWORK_SEARCH_PATHS = "$(inherited)";
				HEADER_SEARCH_PATHS = (
					"$(inherited)",
					/Applications/Xcode.app/Contents/Developer/Toolchains/XcodeDefault.xctoolchain/usr/include,
				);
				INFOPLIST_FILE = Client/Info.plist;
				LD_RUNPATH_SEARCH_PATHS = "$(inherited) @executable_path/Frameworks";
				MOZ_BUNDLE_DISPLAY_NAME = "Fennec ($(USER))";
				MOZ_PRODUCT_NAME = Fennec;
				OTHER_LDFLAGS = "-ObjC";
				PRODUCT_MODULE_NAME = Client;
				PRODUCT_NAME = Client;
				PROVISIONING_PROFILE = "";
				SWIFT_OBJC_BRIDGING_HEADER = "$SRCROOT/Client-Bridging-Header.h";
				"SWIFT_OBJC_BRIDGING_HEADER[arch=*]" = "Client-Bridging-Header.h";
				TARGETED_DEVICE_FAMILY = "1,2";
			};
			name = Debug;
		};
		F84B21DF1A090F8100AAB793 /* FennecAurora */ = {
			isa = XCBuildConfiguration;
			buildSettings = {
				ASSETCATALOG_COMPILER_APPICON_NAME = AppIcon;
				ASSETCATALOG_COMPILER_LAUNCHIMAGE_NAME = LaunchImage;
				CODE_SIGN_ENTITLEMENTS = Client/FennecAurora.entitlements;
				CODE_SIGN_IDENTITY = "iPhone Distribution";
				"CODE_SIGN_IDENTITY[sdk=iphoneos*]" = "iPhone Distribution";
				EMBEDDED_CONTENT_CONTAINS_SWIFT = YES;
				FRAMEWORK_SEARCH_PATHS = "$(inherited)";
				HEADER_SEARCH_PATHS = (
					"$(inherited)",
					/Applications/Xcode.app/Contents/Developer/Toolchains/XcodeDefault.xctoolchain/usr/include,
				);
				INFOPLIST_FILE = Client/Info.plist;
				LD_RUNPATH_SEARCH_PATHS = "$(inherited) @executable_path/Frameworks";
				MOZ_BUNDLE_DISPLAY_NAME = "Fennec Aurora";
				MOZ_PRODUCT_NAME = FennecAurora;
				OTHER_LDFLAGS = "-ObjC";
				PRODUCT_MODULE_NAME = Client;
				PRODUCT_NAME = Client;
				PROVISIONING_PROFILE = "";
				SWIFT_OBJC_BRIDGING_HEADER = "$SRCROOT/Client-Bridging-Header.h";
				"SWIFT_OBJC_BRIDGING_HEADER[arch=*]" = "Client-Bridging-Header.h";
				TARGETED_DEVICE_FAMILY = "1,2";
			};
			name = FennecAurora;
		};
		F84B21E11A090F8100AAB793 /* Debug */ = {
			isa = XCBuildConfiguration;
			buildSettings = {
				BUNDLE_LOADER = "$(TEST_HOST)";
				"CODE_SIGN_IDENTITY[sdk=iphoneos*]" = "iPhone Developer";
				FRAMEWORK_SEARCH_PATHS = (
					"$(SDKROOT)/Developer/Library/Frameworks",
					"$(inherited)",
				);
				GCC_PREPROCESSOR_DEFINITIONS = (
					"DEBUG=1",
					"$(inherited)",
				);
				INFOPLIST_FILE = ClientTests/Info.plist;
				LD_RUNPATH_SEARCH_PATHS = "$(inherited) @executable_path/Frameworks @loader_path/Frameworks";
				PRODUCT_NAME = FennecAurora;
				TEST_HOST = "$(BUILT_PRODUCTS_DIR)/Client.app/Client";
			};
			name = Debug;
		};
		F84B21E21A090F8100AAB793 /* FennecAurora */ = {
			isa = XCBuildConfiguration;
			buildSettings = {
				BUNDLE_LOADER = "$(TEST_HOST)";
				"CODE_SIGN_IDENTITY[sdk=iphoneos*]" = "iPhone Distribution";
				FRAMEWORK_SEARCH_PATHS = (
					"$(SDKROOT)/Developer/Library/Frameworks",
					"$(inherited)",
				);
				INFOPLIST_FILE = ClientTests/Info.plist;
				LD_RUNPATH_SEARCH_PATHS = "$(inherited) @executable_path/Frameworks @loader_path/Frameworks";
				PRODUCT_NAME = FennecAurora;
				TEST_HOST = "$(BUILT_PRODUCTS_DIR)/Client.app/Client";
			};
			name = FennecAurora;
		};
		F84B22561A0920C600AAB793 /* Debug */ = {
			isa = XCBuildConfiguration;
			buildSettings = {
				APPLICATION_EXTENSION_API_ONLY = YES;
				CODE_SIGN_ENTITLEMENTS = Extensions/ShareTo/Fennec.entitlements;
				CODE_SIGN_IDENTITY = "iPhone Developer";
				"CODE_SIGN_IDENTITY[sdk=iphoneos*]" = "iPhone Developer";
				FRAMEWORK_SEARCH_PATHS = "$(inherited)";
				GCC_PREPROCESSOR_DEFINITIONS = (
					"DEBUG=1",
					"$(inherited)",
				);
				INFOPLIST_FILE = "$(SRCROOT)/Extensions/ShareTo/Info.plist";
				IPHONEOS_DEPLOYMENT_TARGET = 8.0;
				LD_RUNPATH_SEARCH_PATHS = "$(inherited) @executable_path/Frameworks @executable_path/../../Frameworks";
				MOZ_PRODUCT_NAME = Fennec;
				PRODUCT_NAME = "$(TARGET_NAME)";
				PROVISIONING_PROFILE = "";
				SKIP_INSTALL = YES;
				TARGETED_DEVICE_FAMILY = 1;
			};
			name = Debug;
		};
		F84B22571A0920C600AAB793 /* FennecAurora */ = {
			isa = XCBuildConfiguration;
			buildSettings = {
				APPLICATION_EXTENSION_API_ONLY = YES;
				CODE_SIGN_ENTITLEMENTS = Client/FennecAurora.entitlements;
				CODE_SIGN_IDENTITY = "iPhone Distribution";
				"CODE_SIGN_IDENTITY[sdk=iphoneos*]" = "iPhone Distribution";
				FRAMEWORK_SEARCH_PATHS = "";
				INFOPLIST_FILE = "$(SRCROOT)/Extensions/ShareTo/Info.plist";
				IPHONEOS_DEPLOYMENT_TARGET = 8.0;
				LD_RUNPATH_SEARCH_PATHS = "$(inherited) @executable_path/Frameworks @executable_path/../../Frameworks";
				MOZ_PRODUCT_NAME = FennecAurora;
				PRODUCT_NAME = "$(TARGET_NAME)";
				PROVISIONING_PROFILE = "";
				SKIP_INSTALL = YES;
				TARGETED_DEVICE_FAMILY = 1;
			};
			name = FennecAurora;
		};
		F84B22681A09210A00AAB793 /* Debug */ = {
			isa = XCBuildConfiguration;
			buildSettings = {
				APPLICATION_EXTENSION_API_ONLY = YES;
				ASSETCATALOG_COMPILER_APPICON_NAME = AppIcon;
				CODE_SIGN_ENTITLEMENTS = Extensions/ShareTo/Fennec.entitlements;
				CODE_SIGN_IDENTITY = "iPhone Developer";
				"CODE_SIGN_IDENTITY[sdk=iphoneos*]" = "iPhone Developer";
				FRAMEWORK_SEARCH_PATHS = "$(inherited)";
				GCC_PREPROCESSOR_DEFINITIONS = (
					"DEBUG=1",
					"$(inherited)",
				);
				INFOPLIST_FILE = "$(SRCROOT)/Extensions/SendTo/Info.plist";
				IPHONEOS_DEPLOYMENT_TARGET = 8.0;
				LD_RUNPATH_SEARCH_PATHS = "$(inherited) @executable_path/Frameworks @executable_path/../../Frameworks";
				MOZ_PRODUCT_NAME = Fennec;
				PRODUCT_NAME = "$(TARGET_NAME)";
				PROVISIONING_PROFILE = "";
				SKIP_INSTALL = YES;
				TARGETED_DEVICE_FAMILY = 1;
			};
			name = Debug;
		};
		F84B22691A09210A00AAB793 /* FennecAurora */ = {
			isa = XCBuildConfiguration;
			buildSettings = {
				APPLICATION_EXTENSION_API_ONLY = YES;
				ASSETCATALOG_COMPILER_APPICON_NAME = AppIcon;
				CODE_SIGN_ENTITLEMENTS = Client/FennecAurora.entitlements;
				CODE_SIGN_IDENTITY = "iPhone Distribution";
				"CODE_SIGN_IDENTITY[sdk=iphoneos*]" = "iPhone Distribution";
				FRAMEWORK_SEARCH_PATHS = "$(inherited)";
				INFOPLIST_FILE = "$(SRCROOT)/Extensions/SendTo/Info.plist";
				IPHONEOS_DEPLOYMENT_TARGET = 8.0;
				LD_RUNPATH_SEARCH_PATHS = "$(inherited) @executable_path/Frameworks @executable_path/../../Frameworks";
				MOZ_PRODUCT_NAME = FennecAurora;
				PRODUCT_NAME = "$(TARGET_NAME)";
				PROVISIONING_PROFILE = "";
				SKIP_INSTALL = YES;
				TARGETED_DEVICE_FAMILY = 1;
			};
			name = FennecAurora;
		};
/* End XCBuildConfiguration section */

/* Begin XCConfigurationList section */
		288A2D9F1AB8B3260023ABC3 /* Build configuration list for PBXNativeTarget "Shared" */ = {
			isa = XCConfigurationList;
			buildConfigurations = (
				288A2DA01AB8B3260023ABC3 /* Debug */,
				288A2DA11AB8B3260023ABC3 /* FennecAurora */,
				288A2DA21AB8B3260023ABC3 /* FennecNightly */,
			);
			defaultConfigurationIsVisible = 0;
			defaultConfigurationName = FennecAurora;
		};
		2FA436141ABB83B4008031D1 /* Build configuration list for PBXNativeTarget "Account" */ = {
			isa = XCConfigurationList;
			buildConfigurations = (
				2FA436151ABB83B4008031D1 /* Debug */,
				2FA436161ABB83B4008031D1 /* FennecAurora */,
				2FA436171ABB83B4008031D1 /* FennecNightly */,
			);
			defaultConfigurationIsVisible = 0;
			defaultConfigurationName = FennecAurora;
		};
		2FA436181ABB83B4008031D1 /* Build configuration list for PBXNativeTarget "AccountTests" */ = {
			isa = XCConfigurationList;
			buildConfigurations = (
				2FA436191ABB83B4008031D1 /* Debug */,
				2FA4361A1ABB83B4008031D1 /* FennecAurora */,
				2FA4361B1ABB83B4008031D1 /* FennecNightly */,
			);
			defaultConfigurationIsVisible = 0;
			defaultConfigurationName = FennecAurora;
		};
		2FCAE2331ABB51F900877008 /* Build configuration list for PBXNativeTarget "Storage" */ = {
			isa = XCConfigurationList;
			buildConfigurations = (
				2FCAE2341ABB51F900877008 /* Debug */,
				2FCAE2351ABB51F900877008 /* FennecAurora */,
				2FCAE2361ABB51F900877008 /* FennecNightly */,
			);
			defaultConfigurationIsVisible = 0;
			defaultConfigurationName = FennecAurora;
		};
		2FCAE2371ABB51F900877008 /* Build configuration list for PBXNativeTarget "StorageTests" */ = {
			isa = XCConfigurationList;
			buildConfigurations = (
				2FCAE2381ABB51F900877008 /* Debug */,
				2FCAE2391ABB51F900877008 /* FennecAurora */,
				2FCAE23A1ABB51F900877008 /* FennecNightly */,
			);
			defaultConfigurationIsVisible = 0;
			defaultConfigurationName = FennecAurora;
		};
		D39FA1671A83E0EC00EE869C /* Build configuration list for PBXNativeTarget "UITests" */ = {
			isa = XCConfigurationList;
			buildConfigurations = (
				D39FA1681A83E0EC00EE869C /* Debug */,
				D39FA1691A83E0EC00EE869C /* Release */,
				D349D7381A85977700229905 /* FennecAurora */,
				E421F2901A8D2BF300971276 /* FennecNightly */,
			);
			defaultConfigurationIsVisible = 0;
			defaultConfigurationName = Release;
		};
		F84B21B91A090F8100AAB793 /* Build configuration list for PBXProject "Client" */ = {
			isa = XCConfigurationList;
			buildConfigurations = (
				F84B21DB1A090F8100AAB793 /* Debug */,
				F84B21DC1A090F8100AAB793 /* FennecAurora */,
				E421F28B1A8D2BF300971276 /* FennecNightly */,
			);
			defaultConfigurationIsVisible = 0;
			defaultConfigurationName = FennecAurora;
		};
		F84B21DD1A090F8100AAB793 /* Build configuration list for PBXNativeTarget "Client" */ = {
			isa = XCConfigurationList;
			buildConfigurations = (
				F84B21DE1A090F8100AAB793 /* Debug */,
				F84B21DF1A090F8100AAB793 /* FennecAurora */,
				E421F28C1A8D2BF300971276 /* FennecNightly */,
			);
			defaultConfigurationIsVisible = 0;
			defaultConfigurationName = FennecAurora;
		};
		F84B21E01A090F8100AAB793 /* Build configuration list for PBXNativeTarget "ClientTests" */ = {
			isa = XCConfigurationList;
			buildConfigurations = (
				F84B21E11A090F8100AAB793 /* Debug */,
				F84B21E21A090F8100AAB793 /* FennecAurora */,
				E421F28D1A8D2BF300971276 /* FennecNightly */,
			);
			defaultConfigurationIsVisible = 0;
			defaultConfigurationName = FennecAurora;
		};
		F84B22551A0920C600AAB793 /* Build configuration list for PBXNativeTarget "ShareTo" */ = {
			isa = XCConfigurationList;
			buildConfigurations = (
				F84B22561A0920C600AAB793 /* Debug */,
				F84B22571A0920C600AAB793 /* FennecAurora */,
				E421F28E1A8D2BF300971276 /* FennecNightly */,
			);
			defaultConfigurationIsVisible = 0;
			defaultConfigurationName = FennecAurora;
		};
		F84B22671A09210A00AAB793 /* Build configuration list for PBXNativeTarget "SendTo" */ = {
			isa = XCConfigurationList;
			buildConfigurations = (
				F84B22681A09210A00AAB793 /* Debug */,
				F84B22691A09210A00AAB793 /* FennecAurora */,
				E421F28F1A8D2BF300971276 /* FennecNightly */,
			);
			defaultConfigurationIsVisible = 0;
			defaultConfigurationName = FennecAurora;
		};
/* End XCConfigurationList section */
	};
	rootObject = F84B21B61A090F8100AAB793 /* Project object */;
}<|MERGE_RESOLUTION|>--- conflicted
+++ resolved
@@ -2697,12 +2697,9 @@
 			buildActionMask = 2147483647;
 			files = (
 				E4CD9F6D1A77DD2800318571 /* ReaderModeStyleViewController.swift in Sources */,
-<<<<<<< HEAD
 				2F1BDFA11A85240400213B54 /* FirefoxAccountState.swift in Sources */,
 				E4A960061ABB9C450069AD6F /* ReaderModeUtils.swift in Sources */,
 				E4B423DD1ABA0318007E66C8 /* ReaderModeHandlers.swift in Sources */,
-=======
->>>>>>> deb9d9a0
 				D308E4E41A5306F500842685 /* SearchEngines.swift in Sources */,
 				28CE83C51A1D1D3200576538 /* EncryptedRecord.swift in Sources */,
 				0BF0DB941A8545800039F300 /* URLBarView.swift in Sources */,
@@ -2784,11 +2781,8 @@
 				E4A960241ABB9D500069AD6F /* ReaderModeUtils.swift in Sources */,
 				0BA8964B1A250E6500C1010C /* ProfileTest.swift in Sources */,
 				F84B21DA1A090F8100AAB793 /* ClientTests.swift in Sources */,
-<<<<<<< HEAD
 				2F34452E1AB247A100FD9731 /* TokenServerClient.swift in Sources */,
 				E4B423DE1ABA0436007E66C8 /* ReaderModeCache.swift in Sources */,
-=======
->>>>>>> deb9d9a0
 				2F697F7E1A9FD22D009E03AE /* SearchEnginesTests.swift in Sources */,
 				28FEEE1E1AAFF116007FA476 /* EncryptedRecord.swift in Sources */,
 				E42CCDEE1A23C2C600B794D3 /* Clients.swift in Sources */,
